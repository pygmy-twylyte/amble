--- conflicted
+++ resolved
@@ -11,7 +11,6 @@
     let mut view = View::new();
     assert!(matches!(parse_command("look", &mut view), Command::Look));
     assert_eq!(parse_interaction_type("burn"), Some(item::ItemInteractionType::Burn));
-<<<<<<< HEAD
     assert_eq!(
         parse_interaction_type("extinguish"),
         Some(item::ItemInteractionType::Extinguish)
@@ -20,10 +19,8 @@
         parse_interaction_type("spray"),
         Some(item::ItemInteractionType::Extinguish)
     );
-=======
     assert_eq!(parse_interaction_type("ignite"), Some(item::ItemInteractionType::Burn));
     assert_eq!(parse_interaction_type("pry"), Some(item::ItemInteractionType::Open));
->>>>>>> 33dc11fb
 }
 
 #[test]
