//! amble_script: Minimal DSL and compiler for Amble triggers
//!
//! This first iteration supports a single trigger shape:
//! - `trigger "name" when enter room <ident> {`
//! - `  if missing flag <ident> {`
//! - `    do show "..."`
//! - `    do add flag <ident>`
//! - `    do award points <number>`
//! - `  }`
//! - `}`
//!
//! The compiler produces a TOML representation matching the Amble engine's
//! expected RawTrigger schema and prints it to stdout.

mod parser;
pub use parser::{AstError, parse_program, parse_trigger};
<<<<<<< HEAD
pub use parser::{parse_goals, parse_items, parse_program_full, parse_rooms};
=======
pub use parser::{parse_items, parse_program_full, parse_rooms, parse_spinners};
>>>>>>> d8c32413

use thiserror::Error;
use toml_edit::{Array, ArrayOfTables, Document, InlineTable, Item, Table, value};

/// A minimal AST for a single trigger.
#[derive(Debug, Clone, PartialEq)]
pub struct TriggerAst {
    /// Human-readable trigger name.
    pub name: String,
    /// Optional developer note for this trigger.
    pub note: Option<String>,
    /// 1-based line number in the source file where this trigger starts.
    pub src_line: usize,
    /// The event condition that triggers this (e.g., enter room, take item, talk to npc).
    pub event: ConditionAst,
    /// List of conditions (currently only missing-flag).
    pub conditions: Vec<ConditionAst>,
    /// List of actions supported in this minimal version.
    pub actions: Vec<ActionAst>,
    /// If true, the trigger should only fire once.
    pub only_once: bool,
}

/// Minimal condition variants.
#[derive(Debug, Clone, PartialEq)]
pub enum ConditionAst {
    /// Event: trigger has no event; conditions only.
    Always,
    /// Event: player enters a room.
    EnterRoom(String),
    /// Event: player takes an item.
    TakeItem(String),
    /// Event: player talks to an NPC.
    TalkToNpc(String),
    /// Event: player opens an item.
    OpenItem(String),
    /// Event: player leaves a room.
    LeaveRoom(String),
    /// Event: player looks at an item.
    LookAtItem(String),
    /// Event: player uses an item with an ability.
    UseItem {
        item: String,
        ability: String,
    },
    /// Event: player gives an item to an NPC.
    GiveToNpc {
        item: String,
        npc: String,
    },
    /// Event: player uses one item on another item with an interaction.
    UseItemOnItem {
        tool: String,
        target: String,
        interaction: String,
    },
    /// Event: player performs an interaction on an item (tool-agnostic).
    ActOnItem {
        target: String,
        action: String,
    },
    /// Event: player takes an item from an NPC.
    TakeFromNpc {
        item: String,
        npc: String,
    },
    /// Event: player inserts an item into a container item.
    InsertItemInto {
        item: String,
        container: String,
    },
    /// Event: player drops an item.
    DropItem(String),
    /// Event: player unlocks an item.
    UnlockItem(String),
    /// Require that a flag is missing (by name).
    MissingFlag(String),
    /// Require that a flag is present (by name).
    HasFlag(String),
    /// Require that the player has an item (by symbol id).
    HasItem(String),
    /// Require that the player is currently in a room (by symbol id).
    PlayerInRoom(String),
    HasVisited(String),
    MissingItem(String),
    FlagInProgress(String),
    FlagComplete(String),
    WithNpc(String),
    NpcHasItem {
        npc: String,
        item: String,
    },
    NpcInState {
        npc: String,
        state: String,
    },
    ContainerHasItem {
        container: String,
        item: String,
    },
    Ambient {
        spinner: String,
        rooms: Option<Vec<String>>,
    },
    /// Random chance in percent (0-100).
    ChancePercent(f64),
    /// All of the nested conditions must hold.
    All(Vec<ConditionAst>),
    /// Any of the nested conditions may hold (not yet compilable for triggers).
    Any(Vec<ConditionAst>),
}

/// Minimal action variants.
#[derive(Debug, Clone, PartialEq)]
pub enum ActionAst {
    /// Show a message to the player.
    Show(String),
    /// Add a weighted wedge to a spinner
    AddSpinnerWedge {
        spinner: String,
        width: usize,
        text: String,
    },
    /// Add a simple flag by name.
    AddFlag(String),
    /// Add a sequence flag by name with optional limit (end)
    AddSeqFlag {
        name: String,
        end: Option<u8>,
    },
    /// Award points to the player's score.
    AwardPoints(i64),
    /// Remove a flag by name.
    RemoveFlag(String),
    /// Replace an item instance by symbol with another
    ReplaceItem {
        old_sym: String,
        new_sym: String,
    },
    /// Replace an item when dropped with another symbol
    ReplaceDropItem {
        old_sym: String,
        new_sym: String,
    },
    /// Spawn an item into a room.
    SpawnItemIntoRoom {
        item: String,
        room: String,
    },
    /// Despawn an item.
    DespawnItem(String),
    /// Reset a sequence flag to step 0.
    ResetFlag(String),
    /// Advance a sequence flag by one step.
    AdvanceFlag(String),
    /// Set a barred message for an exit between rooms
    SetBarredMessage {
        exit_from: String,
        exit_to: String,
        msg: String,
    },
    /// Reveal an exit in a room in a direction to another room.
    RevealExit {
        exit_from: String,
        exit_to: String,
        direction: String,
    },
    /// Lock or unlock exits and items
    LockExit {
        from_room: String,
        direction: String,
    },
    UnlockExit {
        from_room: String,
        direction: String,
    },
    LockItem(String),
    UnlockItemAction(String),
    /// Push player to a room.
    PushPlayerTo(String),
    /// NPC gives an item to the player
    GiveItemToPlayer {
        npc: String,
        item: String,
    },
    /// Spawns
    SpawnItemInInventory(String),
    SpawnItemCurrentRoom(String),
    SpawnItemInContainer {
        item: String,
        container: String,
    },
    /// Set description for an item by symbol.
    SetItemDescription {
        item: String,
        text: String,
    },
    NpcSays {
        npc: String,
        quote: String,
    },
    NpcSaysRandom {
        npc: String,
    },
    /// NPC refuses an item with a reason
    NpcRefuseItem {
        npc: String,
        reason: String,
    },
    SetNpcState {
        npc: String,
        state: String,
    },
    DenyRead(String),
    RestrictItem(String),
    /// Set container state for an item by symbol; omit state to clear
    SetContainerState {
        item: String,
        state: Option<String>,
    },
    /// Show a random message from a spinner
    SpinnerMessage {
        spinner: String,
    },
    /// Schedules without conditions
    ScheduleIn {
        turns_ahead: usize,
        actions: Vec<ActionAst>,
        note: Option<String>,
    },
    ScheduleOn {
        on_turn: usize,
        actions: Vec<ActionAst>,
        note: Option<String>,
    },
    /// Schedule actions at turns ahead if a condition holds.
    ScheduleInIf {
        turns_ahead: usize,
        condition: Box<ConditionAst>,
        on_false: Option<OnFalseAst>,
        actions: Vec<ActionAst>,
        note: Option<String>,
    },
    /// Schedule actions on an absolute turn if a condition holds.
    ScheduleOnIf {
        on_turn: usize,
        condition: Box<ConditionAst>,
        on_false: Option<OnFalseAst>,
        actions: Vec<ActionAst>,
        note: Option<String>,
    },
}

/// Policy to apply when a scheduled condition evaluates to false at fire time.
#[derive(Debug, Clone, PartialEq)]
pub enum OnFalseAst {
    Cancel,
    RetryAfter { turns: usize },
    RetryNextTurn,
}

/// Errors that can occur while compiling the AST to TOML.
#[derive(Debug, Error)]
pub enum CompileError {
    /// The AST was missing expected components.
    #[error("invalid AST: {0}")]
    InvalidAst(String),
    /// Unsupported Any-group in trigger conditions (engine triggers only AND conditions).
    #[error("any(...) groups are not supported for triggers yet")]
    UnsupportedAnyGroup,
}

/// Compile a `TriggerAst` into a TOML string representing one RawTrigger.
///
/// The output matches the structure of `amble_engine/data/triggers.toml`, using
/// a single `[[triggers]]` table with `name`, `conditions`, and `actions`.
/// The `enter room` and `missingFlag` are emitted as conditions; actions map to
/// `showMessage`, `addFlag`, and `awardPoints` respectively.
///
/// Returns a pretty TOML string.
pub fn compile_trigger_to_toml(ast: &TriggerAst) -> Result<String, CompileError> {
    let doc = compile_triggers_to_doc(&[ast.clone()])?;
    Ok(doc.to_string())
}

/// Compile multiple triggers into a single TOML string with one `triggers` array.
pub fn compile_triggers_to_toml(asts: &[TriggerAst]) -> Result<String, CompileError> {
    let doc = compile_triggers_to_doc(asts)?;
    Ok(doc.to_string())
}

fn compile_triggers_to_doc(asts: &[TriggerAst]) -> Result<Document, CompileError> {
    for ast in asts {
        if ast.name.trim().is_empty() {
            return Err(CompileError::InvalidAst("trigger name is empty".into()));
        }
        // event presence validated in compile_triggers_to_doc
    }

    let mut doc = Document::new();

    // Helper: emit a single trigger to the given ArrayOfTables with the provided flat conditions
    fn emit_trigger(
        aot: &mut ArrayOfTables,
        name: &str,
        note: &Option<String>,
        src_line: usize,
        event: &ConditionAst,
        flat_conds: &[ConditionAst],
        actions: &[ActionAst],
        only_once: bool,
    ) {
        let mut trig = Table::new();
        trig["name"] = value(name.to_string());
        if only_once {
            trig["only_once"] = value(true);
        }
        if let Some(n) = note {
            trig["note"] = value(n.clone());
        }
        // Per-entry prefix comment pointing to source line
        if src_line > 0 {
            trig.decor_mut()
                .set_prefix(format!("# trigger {name} (source line {src_line})\n"));
        } else {
            trig.decor_mut().set_prefix(format!("# trigger {name}\n"));
        }

        let mut conds = Array::default();
        // event condition first (skip for Always)
        match event {
            ConditionAst::Always => { /* no event condition emitted */ },
            ConditionAst::EnterRoom(room) => {
                let mut t = InlineTable::new();
                t.insert("type", toml_edit::Value::from("enter"));
                t.insert("room_id", toml_edit::Value::from(room.clone()));
                conds.push(toml_edit::Value::from(t));
            },
            ConditionAst::TakeItem(item) => {
                let mut t = InlineTable::new();
                t.insert("type", toml_edit::Value::from("take"));
                t.insert("item_id", toml_edit::Value::from(item.clone()));
                conds.push(toml_edit::Value::from(t));
            },
            ConditionAst::TalkToNpc(npc) => {
                let mut t = InlineTable::new();
                t.insert("type", toml_edit::Value::from("talkToNpc"));
                t.insert("npc_id", toml_edit::Value::from(npc.clone()));
                conds.push(toml_edit::Value::from(t));
            },
            ConditionAst::TakeFromNpc { item, npc } => {
                let mut t = InlineTable::new();
                t.insert("type", toml_edit::Value::from("takeFromNpc"));
                t.insert("item_id", toml_edit::Value::from(item.clone()));
                t.insert("npc_id", toml_edit::Value::from(npc.clone()));
                conds.push(toml_edit::Value::from(t));
            },
            ConditionAst::InsertItemInto { item, container } => {
                let mut t = InlineTable::new();
                t.insert("type", toml_edit::Value::from("insert"));
                t.insert("item_id", toml_edit::Value::from(item.clone()));
                t.insert("container_id", toml_edit::Value::from(container.clone()));
                conds.push(toml_edit::Value::from(t));
            },
            ConditionAst::DropItem(item) => {
                let mut t = InlineTable::new();
                t.insert("type", toml_edit::Value::from("drop"));
                t.insert("item_id", toml_edit::Value::from(item.clone()));
                conds.push(toml_edit::Value::from(t));
            },
            ConditionAst::UnlockItem(item) => {
                let mut t = InlineTable::new();
                t.insert("type", toml_edit::Value::from("unlock"));
                t.insert("item_id", toml_edit::Value::from(item.clone()));
                conds.push(toml_edit::Value::from(t));
            },
            ConditionAst::UseItemOnItem {
                tool,
                target,
                interaction,
            } => {
                let mut t = InlineTable::new();
                t.insert("type", toml_edit::Value::from("useItemOnItem"));
                t.insert("interaction", toml_edit::Value::from(interaction.clone()));
                t.insert("target_id", toml_edit::Value::from(target.clone()));
                t.insert("tool_id", toml_edit::Value::from(tool.clone()));
                conds.push(toml_edit::Value::from(t));
            },
            ConditionAst::ActOnItem { target, action } => {
                let mut t = InlineTable::new();
                t.insert("type", toml_edit::Value::from("actOnItem"));
                t.insert("target_sym", toml_edit::Value::from(target.clone()));
                t.insert("action", toml_edit::Value::from(action.clone()));
                conds.push(toml_edit::Value::from(t));
            },
            ConditionAst::OpenItem(item) => {
                let mut t = InlineTable::new();
                t.insert("type", toml_edit::Value::from("open"));
                t.insert("item_id", toml_edit::Value::from(item.clone()));
                conds.push(toml_edit::Value::from(t));
            },
            ConditionAst::LeaveRoom(room) => {
                let mut t = InlineTable::new();
                t.insert("type", toml_edit::Value::from("leave"));
                t.insert("room_id", toml_edit::Value::from(room.clone()));
                conds.push(toml_edit::Value::from(t));
            },
            ConditionAst::LookAtItem(item) => {
                let mut t = InlineTable::new();
                t.insert("type", toml_edit::Value::from("lookAt"));
                t.insert("item_id", toml_edit::Value::from(item.clone()));
                conds.push(toml_edit::Value::from(t));
            },
            ConditionAst::UseItem { item, ability } => {
                let mut t = InlineTable::new();
                t.insert("type", toml_edit::Value::from("useItem"));
                t.insert("item_id", toml_edit::Value::from(item.clone()));
                t.insert("ability", toml_edit::Value::from(ability.clone()));
                conds.push(toml_edit::Value::from(t));
            },
            ConditionAst::GiveToNpc { item, npc } => {
                let mut t = InlineTable::new();
                t.insert("type", toml_edit::Value::from("giveToNpc"));
                t.insert("item_id", toml_edit::Value::from(item.clone()));
                t.insert("npc_id", toml_edit::Value::from(npc.clone()));
                conds.push(toml_edit::Value::from(t));
            },
            other => {
                // shouldn't be other types here
                let mut t = InlineTable::new();
                t.insert("type", toml_edit::Value::from("unknown"));
                t.insert("text", toml_edit::Value::from(format!("{:?}", other)));
                conds.push(toml_edit::Value::from(t));
            },
        }

        // Emit flattened simple conditions
        for c in flat_conds {
            match c {
                ConditionAst::Always => { /* ignore */ },
                ConditionAst::MissingFlag(flag) => {
                    let mut t = InlineTable::new();
                    t.insert("type", toml_edit::Value::from("missingFlag"));
                    t.insert("flag", toml_edit::Value::from(flag.clone()));
                    conds.push(toml_edit::Value::from(t));
                },
                ConditionAst::HasFlag(flag) => {
                    let mut t = InlineTable::new();
                    t.insert("type", toml_edit::Value::from("hasFlag"));
                    t.insert("flag", toml_edit::Value::from(flag.clone()));
                    conds.push(toml_edit::Value::from(t));
                },
                ConditionAst::HasItem(item) => {
                    let mut t = InlineTable::new();
                    t.insert("type", toml_edit::Value::from("hasItem"));
                    t.insert("item_id", toml_edit::Value::from(item.clone()));
                    conds.push(toml_edit::Value::from(t));
                },
                ConditionAst::PlayerInRoom(room_id) => {
                    let mut t = InlineTable::new();
                    t.insert("type", toml_edit::Value::from("inRoom"));
                    t.insert("room_id", toml_edit::Value::from(room_id.clone()));
                    conds.push(toml_edit::Value::from(t));
                },
                ConditionAst::HasVisited(room) => {
                    let mut t = InlineTable::new();
                    t.insert("type", toml_edit::Value::from("hasVisited"));
                    t.insert("room_id", toml_edit::Value::from(room.clone()));
                    conds.push(toml_edit::Value::from(t));
                },
                ConditionAst::MissingItem(item) => {
                    let mut t = InlineTable::new();
                    t.insert("type", toml_edit::Value::from("missingItem"));
                    t.insert("item_id", toml_edit::Value::from(item.clone()));
                    conds.push(toml_edit::Value::from(t));
                },
                ConditionAst::FlagInProgress(flag) => {
                    let mut t = InlineTable::new();
                    t.insert("type", toml_edit::Value::from("flagInProgress"));
                    t.insert("flag", toml_edit::Value::from(flag.clone()));
                    conds.push(toml_edit::Value::from(t));
                },
                ConditionAst::FlagComplete(flag) => {
                    let mut t = InlineTable::new();
                    t.insert("type", toml_edit::Value::from("flagComplete"));
                    t.insert("flag", toml_edit::Value::from(flag.clone()));
                    conds.push(toml_edit::Value::from(t));
                },
                ConditionAst::WithNpc(npc) => {
                    let mut t = InlineTable::new();
                    t.insert("type", toml_edit::Value::from("withNpc"));
                    t.insert("npc_id", toml_edit::Value::from(npc.clone()));
                    conds.push(toml_edit::Value::from(t));
                },
                ConditionAst::NpcHasItem { npc, item } => {
                    let mut t = InlineTable::new();
                    t.insert("type", toml_edit::Value::from("npcHasItem"));
                    t.insert("npc_id", toml_edit::Value::from(npc.clone()));
                    t.insert("item_id", toml_edit::Value::from(item.clone()));
                    conds.push(toml_edit::Value::from(t));
                },
                ConditionAst::NpcInState { npc, state } => {
                    let mut t = InlineTable::new();
                    t.insert("type", toml_edit::Value::from("npcInState"));
                    t.insert("npc_id", toml_edit::Value::from(npc.clone()));
                    t.insert("state", toml_edit::Value::from(state.clone()));
                    conds.push(toml_edit::Value::from(t));
                },
                ConditionAst::ContainerHasItem { container, item } => {
                    let mut t = InlineTable::new();
                    t.insert("type", toml_edit::Value::from("containerHasItem"));
                    t.insert("container_id", toml_edit::Value::from(container.clone()));
                    t.insert("item_id", toml_edit::Value::from(item.clone()));
                    conds.push(toml_edit::Value::from(t));
                },
                ConditionAst::Ambient { spinner, rooms } => {
                    let mut t = InlineTable::new();
                    t.insert("type", toml_edit::Value::from("ambient"));
                    if let Some(rs) = rooms {
                        let mut arr = Array::default();
                        for r in rs {
                            arr.push(toml_edit::Value::from(r.clone()));
                        }
                        t.insert("room_ids", toml_edit::Value::from(arr));
                    }
                    t.insert("spinner", toml_edit::Value::from(spinner.clone()));
                    conds.push(toml_edit::Value::from(t));
                },
                ConditionAst::ChancePercent(pct) => {
                    let one_in = if *pct <= 0.0 { f64::INFINITY } else { 100.0 / *pct };
                    let mut t = InlineTable::new();
                    t.insert("type", toml_edit::Value::from("chance"));
                    t.insert("one_in", toml_edit::Value::from(one_in));
                    conds.push(toml_edit::Value::from(t));
                },
                ConditionAst::All(_kids) | ConditionAst::Any(_kids) => {
                    // Should not appear after expansion
                },
                ConditionAst::EnterRoom(_)
                | ConditionAst::TakeItem(_)
                | ConditionAst::TalkToNpc(_)
                | ConditionAst::OpenItem(_)
                | ConditionAst::LeaveRoom(_)
                | ConditionAst::LookAtItem(_)
                | ConditionAst::UseItem { .. }
                | ConditionAst::GiveToNpc { .. }
                | ConditionAst::UseItemOnItem { .. }
                | ConditionAst::ActOnItem { .. }
                | ConditionAst::TakeFromNpc { .. }
                | ConditionAst::InsertItemInto { .. }
                | ConditionAst::DropItem(_)
                | ConditionAst::UnlockItem(_) => {
                    // Event conditions are emitted first separately
                },
            }
        }
        trig["conditions"] = Item::Value(conds.into());

        // actions
        let mut acts = Array::default();
        for a in actions {
            acts.push(action_to_value(a));
        }
        trig["actions"] = Item::Value(acts.into());

        trig.set_implicit(true);
        aot.push(trig);
    }

    // Expand conditions to handle All/Any into multiple flat variants
    fn expand_conditions(list: &[ConditionAst]) -> Vec<Vec<ConditionAst>> {
        // Start with an empty combination
        let mut combos: Vec<Vec<ConditionAst>> = vec![Vec::new()];
        for c in list {
            let alts: Vec<Vec<ConditionAst>> = match c {
                ConditionAst::All(kids) => expand_conditions(kids),
                ConditionAst::Any(kids) => {
                    let mut acc = Vec::new();
                    for kid in kids {
                        for v in expand_conditions(std::slice::from_ref(kid)) {
                            acc.push(v);
                        }
                    }
                    if acc.is_empty() { vec![Vec::new()] } else { acc }
                },
                simple => vec![vec![simple.clone()]],
            };
            // combine
            let mut next = Vec::new();
            for prefix in &combos {
                for alt in &alts {
                    let mut merged = prefix.clone();
                    merged.extend(alt.clone());
                    next.push(merged);
                }
            }
            combos = next;
        }
        combos
    }

    let mut aot = ArrayOfTables::new();
    for ast in asts {
        let expanded = expand_conditions(&ast.conditions);
        if expanded.is_empty() {
            emit_trigger(
                &mut aot,
                &ast.name,
                &ast.note,
                ast.src_line,
                &ast.event,
                &[],
                &ast.actions,
                ast.only_once,
            );
        } else {
            for flat in expanded {
                emit_trigger(
                    &mut aot,
                    &ast.name,
                    &ast.note,
                    ast.src_line,
                    &ast.event,
                    &flat,
                    &ast.actions,
                    ast.only_once,
                );
            }
        }
    }
    doc["triggers"] = Item::ArrayOfTables(aot);

    Ok(doc)
}

// -----------------
// Rooms (minimal)
// -----------------

/// Minimal AST for a room definition.
#[derive(Debug, Clone, PartialEq)]
pub struct RoomAst {
    pub id: String,
    pub name: String,
    pub desc: String,
    pub visited: bool, // defaults to false when omitted in DSL
    pub exits: Vec<(String, ExitAst)>,
    pub overlays: Vec<OverlayAst>,
    pub src_line: usize,
}

#[derive(Debug, Clone, PartialEq)]
pub struct ExitAst {
    pub to: String,
    pub hidden: bool,
    pub locked: bool,
    pub barred_message: Option<String>,
    pub required_flags: Vec<String>,
    pub required_items: Vec<String>,
}

#[derive(Debug, Clone, PartialEq)]
pub struct OverlayAst {
    pub conditions: Vec<OverlayCondAst>,
    pub text: String,
}

#[derive(Debug, Clone, PartialEq)]
pub enum OverlayCondAst {
    FlagSet(String),
    FlagUnset(String),
    FlagComplete(String),
    ItemPresent(String),
    ItemAbsent(String),
    PlayerHasItem(String),
    PlayerMissingItem(String),
    NpcPresent(String),
    NpcAbsent(String),
    NpcInState { npc: String, state: NpcStateValue },
    ItemInRoom { item: String, room: String },
}

#[derive(Debug, Clone, PartialEq)]
pub enum NpcStateValue {
    Named(String),
    Custom(String),
}

#[derive(Debug, Clone, PartialEq)]
pub struct ItemAst {
    pub id: String,
    pub name: String,
    pub desc: String,
    pub portable: bool,
    pub location: ItemLocationAst,
    pub container_state: Option<ContainerStateAst>,
    pub restricted: bool,
    pub abilities: Vec<ItemAbilityAst>,
    pub text: Option<String>,
    pub src_line: usize,
}

#[derive(Debug, Clone, PartialEq)]
pub enum ItemLocationAst {
    Inventory(String),
    Room(String),
    Npc(String),
    Chest(String),
    Nowhere(String),
}

#[derive(Debug, Clone, PartialEq)]
pub enum ContainerStateAst {
    Open,
    Closed,
    Locked,
    TransparentClosed,
    TransparentLocked,
}

#[derive(Debug, Clone, PartialEq)]
pub struct ItemAbilityAst {
    pub ability: String,
    pub target: Option<String>,
}

<<<<<<< HEAD
#[derive(Debug, Clone, PartialEq)]
pub enum GoalGroupAst {
    Required,
    Optional,
    StatusEffect,
}

#[derive(Debug, Clone, PartialEq)]
pub enum GoalConditionAst {
    HasItem(String),
    HasFlag(String),
    MissingFlag(String),
    ReachedRoom(String),
    GoalComplete(String),
    FlagComplete(String),
    FlagInProgress(String),
}

#[derive(Debug, Clone, PartialEq)]
pub struct GoalAst {
    pub id: String,
    pub name: String,
    pub description: String,
    pub group: GoalGroupAst,
    pub start_when: Option<GoalConditionAst>,
    pub done_when: GoalConditionAst,
    pub src_line: usize,
=======
// -----------------
// Spinners
// -----------------

#[derive(Debug, Clone, PartialEq)]
pub struct SpinnerAst {
    pub id: String,
    pub wedges: Vec<SpinnerWedgeAst>,
    pub src_line: usize,
}

#[derive(Debug, Clone, PartialEq)]
pub struct SpinnerWedgeAst {
    pub text: String,
    pub width: usize,
>>>>>>> d8c32413
}

/// Compile rooms into TOML string matching amble_engine/data/rooms.toml structure.
pub fn compile_rooms_to_toml(rooms: &[RoomAst]) -> Result<String, CompileError> {
    let mut doc = Document::new();
    let mut aot = ArrayOfTables::new();
    for r in rooms {
        if r.id.trim().is_empty() || r.name.trim().is_empty() {
            return Err(CompileError::InvalidAst("room id/name missing".into()));
        }
        let mut t = Table::new();
        t["id"] = value(r.id.clone());
        t["name"] = value(r.name.clone());
        t["base_description"] = value(r.desc.clone());
        t["location"] = value("Nowhere");
        if r.visited {
            t["visited"] = value(true);
        }
        if !r.exits.is_empty() {
            let exits_item = t.entry("exits").or_insert(Item::Table(Table::new()));
            let exits_tbl = exits_item.as_table_mut().expect("exits should be table");
            // Mark the parent table implicit so no separate [rooms.exits] header is emitted
            exits_tbl.set_implicit(true);
            for (dir, ex) in &r.exits {
                let mut et = Table::new();
                et["to"] = value(ex.to.clone());
                if ex.hidden {
                    et["hidden"] = value(true);
                }
                if ex.locked {
                    et["locked"] = value(true);
                }
                if let Some(msg) = &ex.barred_message {
                    et["barred_message"] = value(msg.clone());
                }
                if !ex.required_items.is_empty() {
                    let mut arr = Array::default();
                    for it in &ex.required_items {
                        arr.push(it.clone());
                    }
                    et["required_items"] = Item::Value(arr.into());
                }
                if !ex.required_flags.is_empty() {
                    let mut arr = Array::default();
                    for name in &ex.required_flags {
                        let mut itab = InlineTable::new();
                        itab.insert("type", toml_edit::Value::from("simple"));
                        itab.insert("name", toml_edit::Value::from(name.clone()));
                        arr.push(toml_edit::Value::from(itab));
                    }
                    et["required_flags"] = Item::Value(arr.into());
                }
                exits_tbl.insert(dir.as_str(), Item::Table(et));
            }
        }
        if !r.overlays.is_empty() {
            let mut ov_aot = ArrayOfTables::new();
            for ov in &r.overlays {
                let mut ot = Table::new();
                // conditions
                let mut conds = Array::default();
                for c in &ov.conditions {
                    let mut itab = InlineTable::new();
                    match c {
                        OverlayCondAst::FlagSet(flag) => {
                            itab.insert("type", toml_edit::Value::from("flagSet"));
                            itab.insert("flag", toml_edit::Value::from(flag.clone()));
                        },
                        OverlayCondAst::FlagUnset(flag) => {
                            itab.insert("type", toml_edit::Value::from("flagUnset"));
                            itab.insert("flag", toml_edit::Value::from(flag.clone()));
                        },
                        OverlayCondAst::FlagComplete(flag) => {
                            itab.insert("type", toml_edit::Value::from("flagComplete"));
                            itab.insert("flag", toml_edit::Value::from(flag.clone()));
                        },
                        OverlayCondAst::ItemPresent(item) => {
                            itab.insert("type", toml_edit::Value::from("itemPresent"));
                            itab.insert("item_id", toml_edit::Value::from(item.clone()));
                        },
                        OverlayCondAst::ItemAbsent(item) => {
                            itab.insert("type", toml_edit::Value::from("itemAbsent"));
                            itab.insert("item_id", toml_edit::Value::from(item.clone()));
                        },
                        OverlayCondAst::PlayerHasItem(item) => {
                            itab.insert("type", toml_edit::Value::from("playerHasItem"));
                            itab.insert("item_id", toml_edit::Value::from(item.clone()));
                        },
                        OverlayCondAst::PlayerMissingItem(item) => {
                            itab.insert("type", toml_edit::Value::from("playerMissingItem"));
                            itab.insert("item_id", toml_edit::Value::from(item.clone()));
                        },
                        OverlayCondAst::NpcPresent(npc) => {
                            itab.insert("type", toml_edit::Value::from("npcPresent"));
                            itab.insert("npc_id", toml_edit::Value::from(npc.clone()));
                        },
                        OverlayCondAst::NpcAbsent(npc) => {
                            itab.insert("type", toml_edit::Value::from("npcAbsent"));
                            itab.insert("npc_id", toml_edit::Value::from(npc.clone()));
                        },
                        OverlayCondAst::NpcInState { npc, state } => {
                            itab.insert("type", toml_edit::Value::from("npcInState"));
                            itab.insert("npc_id", toml_edit::Value::from(npc.clone()));
                            match state {
                                NpcStateValue::Named(s) => {
                                    itab.insert("state", toml_edit::Value::from(s.clone()));
                                },
                                NpcStateValue::Custom(s) => {
                                    let mut st = InlineTable::new();
                                    st.insert("custom", toml_edit::Value::from(s.clone()));
                                    itab.insert("state", toml_edit::Value::from(st));
                                },
                            }
                        },
                        OverlayCondAst::ItemInRoom { item, room } => {
                            itab.insert("type", toml_edit::Value::from("itemInRoom"));
                            itab.insert("item_id", toml_edit::Value::from(item.clone()));
                            itab.insert("room_id", toml_edit::Value::from(room.clone()));
                        },
                    }
                    conds.push(toml_edit::Value::from(itab));
                }
                ot["conditions"] = Item::Value(conds.into());
                ot["text"] = value(ov.text.clone());
                ov_aot.push(ot);
            }
            t["overlays"] = Item::ArrayOfTables(ov_aot);
        }
        // add a prefix comment pointing to source line for this room (filename provided in CLI header)
        if r.src_line > 0 {
            t.decor_mut()
                .set_prefix(format!("# room {} (source line {})\n", r.id, r.src_line));
        } else {
            t.decor_mut().set_prefix(format!("# room {}\n", r.id));
        }
        aot.push(t);
    }
    doc["rooms"] = Item::ArrayOfTables(aot);
    Ok(doc.to_string())
}

/// Compile items into TOML string matching amble_engine/data/items.toml structure.
pub fn compile_items_to_toml(items: &[ItemAst]) -> Result<String, CompileError> {
    let mut doc = Document::new();
    let mut aot = ArrayOfTables::new();
    for it in items {
        if it.id.trim().is_empty() || it.name.trim().is_empty() {
            return Err(CompileError::InvalidAst("item id/name missing".into()));
        }
        let mut t = Table::new();
        t["id"] = value(it.id.clone());
        t["name"] = value(it.name.clone());
        t["description"] = value(it.desc.clone());
        t["portable"] = value(it.portable);
        let mut loc = InlineTable::new();
        match &it.location {
            ItemLocationAst::Inventory(owner) => {
                loc.insert("Inventory", toml_edit::Value::from(owner.clone()));
            },
            ItemLocationAst::Room(room) => {
                loc.insert("Room", toml_edit::Value::from(room.clone()));
            },
            ItemLocationAst::Npc(npc) => {
                loc.insert("Npc", toml_edit::Value::from(npc.clone()));
            },
            ItemLocationAst::Chest(chest) => {
                loc.insert("Chest", toml_edit::Value::from(chest.clone()));
            },
            ItemLocationAst::Nowhere(note) => {
                loc.insert("Nowhere", toml_edit::Value::from(note.clone()));
            },
        }
        t["location"] = Item::Value(loc.into());
        if let Some(cs) = &it.container_state {
            let state = match cs {
                ContainerStateAst::Open => "open",
                ContainerStateAst::Closed => "closed",
                ContainerStateAst::Locked => "locked",
                ContainerStateAst::TransparentClosed => "transparentClosed",
                ContainerStateAst::TransparentLocked => "transparentLocked",
            };
            t["container_state"] = value(state);
        }
        if it.restricted {
            t["restricted"] = value(true);
        }
        if let Some(txt) = &it.text {
            t["text"] = value(txt.clone());
        }
        if !it.abilities.is_empty() {
            let mut abil_aot = ArrayOfTables::new();
            for ab in &it.abilities {
                let mut at = Table::new();
                at["type"] = value(ab.ability.clone());
                if let Some(target) = &ab.target {
                    at["target"] = value(target.clone());
                }
                abil_aot.push(at);
            }
            t["abilities"] = Item::ArrayOfTables(abil_aot);
        }
        if it.src_line > 0 {
            t.decor_mut()
                .set_prefix(format!("# item {} (source line {})\n", it.id, it.src_line));
        } else {
            t.decor_mut().set_prefix(format!("# item {}\n", it.id));
        }
        aot.push(t);
    }
    doc["items"] = Item::ArrayOfTables(aot);
    Ok(doc.to_string())
}

<<<<<<< HEAD
/// Compile goals into TOML string matching amble_engine/data/goals.toml structure.
pub fn compile_goals_to_toml(goals: &[GoalAst]) -> Result<String, CompileError> {
    let mut doc = Document::new();
    let mut aot = ArrayOfTables::new();
    for g in goals {
        if g.id.trim().is_empty() || g.name.trim().is_empty() {
            return Err(CompileError::InvalidAst("goal id/name missing".into()));
        }
        let mut t = Table::new();
        t["id"] = value(g.id.clone());
        t["name"] = value(g.name.clone());
        t["description"] = value(g.description.clone());
        let mut grp = InlineTable::new();
        let grp_str = match g.group {
            GoalGroupAst::Required => "required",
            GoalGroupAst::Optional => "optional",
            GoalGroupAst::StatusEffect => "status-effect",
        };
        grp.insert("type", toml_edit::Value::from(grp_str));
        t["group"] = Item::Value(grp.into());
        if let Some(start) = &g.start_when {
            t["activate_when"] = goal_condition_value(start);
        }
        t["finished_when"] = goal_condition_value(&g.done_when);
        if g.src_line > 0 {
            t.decor_mut()
                .set_prefix(format!("# goal {} (source line {})\n", g.id, g.src_line));
        } else {
            t.decor_mut().set_prefix(format!("# goal {}\n", g.id));
        }
        aot.push(t);
    }
    doc["goals"] = Item::ArrayOfTables(aot);
    Ok(doc.to_string())
}

fn goal_condition_value(cond: &GoalConditionAst) -> Item {
    let mut it = InlineTable::new();
    match cond {
        GoalConditionAst::HasItem(item) => {
            it.insert("type", toml_edit::Value::from("hasItem"));
            it.insert("item_sym", toml_edit::Value::from(item.clone()));
        },
        GoalConditionAst::HasFlag(flag) => {
            it.insert("type", toml_edit::Value::from("hasFlag"));
            it.insert("flag", toml_edit::Value::from(flag.clone()));
        },
        GoalConditionAst::MissingFlag(flag) => {
            it.insert("type", toml_edit::Value::from("missingFlag"));
            it.insert("flag", toml_edit::Value::from(flag.clone()));
        },
        GoalConditionAst::ReachedRoom(room) => {
            it.insert("type", toml_edit::Value::from("reachedRoom"));
            it.insert("room_sym", toml_edit::Value::from(room.clone()));
        },
        GoalConditionAst::GoalComplete(goal_id) => {
            it.insert("type", toml_edit::Value::from("goalComplete"));
            it.insert("goal_id", toml_edit::Value::from(goal_id.clone()));
        },
        GoalConditionAst::FlagComplete(flag) => {
            it.insert("type", toml_edit::Value::from("flagComplete"));
            it.insert("flag", toml_edit::Value::from(flag.clone()));
        },
        GoalConditionAst::FlagInProgress(flag) => {
            it.insert("type", toml_edit::Value::from("flagInProgress"));
            it.insert("flag", toml_edit::Value::from(flag.clone()));
        },
    }
    Item::Value(toml_edit::Value::from(it))
}

=======
/// Compile spinners into TOML string matching amble_engine/data/spinners.toml structure.
pub fn compile_spinners_to_toml(spinners: &[SpinnerAst]) -> Result<String, CompileError> {
    let mut doc = Document::new();
    let mut aot = ArrayOfTables::new();
    for sp in spinners {
        if sp.id.trim().is_empty() {
            return Err(CompileError::InvalidAst("spinner id missing".into()));
        }
        let mut t = Table::new();
        t["spinnerType"] = value(sp.id.clone());
        let mut vals = Array::default();
        let mut widths = Array::default();
        for w in &sp.wedges {
            vals.push(w.text.clone());
            widths.push(w.width as i64);
        }
        vals.set_trailing_comma(true);
        widths.set_trailing_comma(true);
        t["values"] = Item::Value(vals.into());
        if sp.wedges.iter().any(|w| w.width != 1) {
            t["widths"] = Item::Value(widths.into());
        }
        if sp.src_line > 0 {
            t.decor_mut()
                .set_prefix(format!("# spinner {} (source line {})\n", sp.id, sp.src_line));
        } else {
            t.decor_mut().set_prefix(format!("# spinner {}\n", sp.id));
        }
        aot.push(t);
    }
    doc["spinners"] = Item::ArrayOfTables(aot);
    Ok(doc.to_string())
}

>>>>>>> d8c32413
fn action_to_value(a: &ActionAst) -> toml_edit::Value {
    match a {
        ActionAst::Show(text) => {
            let mut t = InlineTable::new();
            t.insert("type", toml_edit::Value::from("showMessage"));
            t.insert("text", toml_edit::Value::from(text.clone()));
            toml_edit::Value::from(t)
        },
        ActionAst::AddSpinnerWedge { spinner, width, text } => {
            let mut t = InlineTable::new();
            t.insert("type", toml_edit::Value::from("addSpinnerWedge"));
            t.insert("spinner", toml_edit::Value::from(spinner.clone()));
            t.insert("width", toml_edit::Value::from(*width as i64));
            t.insert("text", toml_edit::Value::from(text.clone()));
            toml_edit::Value::from(t)
        },
        ActionAst::AddFlag(name) => {
            let mut t = InlineTable::new();
            t.insert("type", toml_edit::Value::from("addFlag"));
            let mut flag_tbl = InlineTable::new();
            flag_tbl.insert("type", toml_edit::Value::from("simple"));
            flag_tbl.insert("name", toml_edit::Value::from(name.clone()));
            t.insert("flag", toml_edit::Value::from(flag_tbl));
            toml_edit::Value::from(t)
        },
        ActionAst::AddSeqFlag { name, end } => {
            let mut t = InlineTable::new();
            t.insert("type", toml_edit::Value::from("addFlag"));
            let mut flag_tbl = InlineTable::new();
            flag_tbl.insert("type", toml_edit::Value::from("sequence"));
            flag_tbl.insert("name", toml_edit::Value::from(name.clone()));
            if let Some(e) = end {
                flag_tbl.insert("end", toml_edit::Value::from(*e as i64));
            }
            t.insert("flag", toml_edit::Value::from(flag_tbl));
            toml_edit::Value::from(t)
        },
        ActionAst::AwardPoints(amount) => {
            let mut t = InlineTable::new();
            t.insert("type", toml_edit::Value::from("awardPoints"));
            t.insert("amount", toml_edit::Value::from(*amount as i64));
            toml_edit::Value::from(t)
        },
        ActionAst::RemoveFlag(name) => {
            let mut t = InlineTable::new();
            t.insert("type", toml_edit::Value::from("removeFlag"));
            t.insert("flag", toml_edit::Value::from(name.clone()));
            toml_edit::Value::from(t)
        },
        ActionAst::ReplaceItem { old_sym, new_sym } => {
            let mut t = InlineTable::new();
            t.insert("type", toml_edit::Value::from("replaceItem"));
            t.insert("old_sym", toml_edit::Value::from(old_sym.clone()));
            t.insert("new_sym", toml_edit::Value::from(new_sym.clone()));
            toml_edit::Value::from(t)
        },
        ActionAst::ReplaceDropItem { old_sym, new_sym } => {
            let mut t = InlineTable::new();
            t.insert("type", toml_edit::Value::from("replaceDropItem"));
            t.insert("old_sym", toml_edit::Value::from(old_sym.clone()));
            t.insert("new_sym", toml_edit::Value::from(new_sym.clone()));
            toml_edit::Value::from(t)
        },
        ActionAst::ResetFlag(name) => {
            let mut t = InlineTable::new();
            t.insert("type", toml_edit::Value::from("resetFlag"));
            t.insert("flag", toml_edit::Value::from(name.clone()));
            toml_edit::Value::from(t)
        },
        ActionAst::AdvanceFlag(name) => {
            let mut t = InlineTable::new();
            t.insert("type", toml_edit::Value::from("advanceFlag"));
            t.insert("flag", toml_edit::Value::from(name.clone()));
            toml_edit::Value::from(t)
        },
        ActionAst::SetBarredMessage {
            exit_from,
            exit_to,
            msg,
        } => {
            let mut t = InlineTable::new();
            t.insert("type", toml_edit::Value::from("setBarredMessage"));
            t.insert("exit_from", toml_edit::Value::from(exit_from.clone()));
            t.insert("exit_to", toml_edit::Value::from(exit_to.clone()));
            t.insert("msg", toml_edit::Value::from(msg.clone()));
            toml_edit::Value::from(t)
        },
        ActionAst::SpawnItemIntoRoom { item, room } => {
            let mut t = InlineTable::new();
            t.insert("type", toml_edit::Value::from("spawnItemInRoom"));
            t.insert("item_id", toml_edit::Value::from(item.clone()));
            t.insert("room_id", toml_edit::Value::from(room.clone()));
            toml_edit::Value::from(t)
        },
        ActionAst::SpawnItemInInventory(item) => {
            let mut t = InlineTable::new();
            t.insert("type", toml_edit::Value::from("spawnItemInInventory"));
            t.insert("item_id", toml_edit::Value::from(item.clone()));
            toml_edit::Value::from(t)
        },
        ActionAst::SpawnItemCurrentRoom(item) => {
            let mut t = InlineTable::new();
            t.insert("type", toml_edit::Value::from("spawnItemCurrentRoom"));
            t.insert("item_id", toml_edit::Value::from(item.clone()));
            toml_edit::Value::from(t)
        },
        ActionAst::SpawnItemInContainer { item, container } => {
            let mut t = InlineTable::new();
            t.insert("type", toml_edit::Value::from("spawnItemInContainer"));
            t.insert("item_id", toml_edit::Value::from(item.clone()));
            t.insert("container_id", toml_edit::Value::from(container.clone()));
            toml_edit::Value::from(t)
        },
        ActionAst::DespawnItem(item) => {
            let mut t = InlineTable::new();
            t.insert("type", toml_edit::Value::from("despawnItem"));
            t.insert("item_id", toml_edit::Value::from(item.clone()));
            toml_edit::Value::from(t)
        },
        ActionAst::SetItemDescription { item, text } => {
            let mut t = InlineTable::new();
            t.insert("type", toml_edit::Value::from("setItemDescription"));
            t.insert("item_sym", toml_edit::Value::from(item.clone()));
            t.insert("text", toml_edit::Value::from(text.clone()));
            toml_edit::Value::from(t)
        },
        ActionAst::RevealExit {
            exit_from,
            exit_to,
            direction,
        } => {
            let mut t = InlineTable::new();
            t.insert("type", toml_edit::Value::from("revealExit"));
            t.insert("exit_from", toml_edit::Value::from(exit_from.clone()));
            t.insert("exit_to", toml_edit::Value::from(exit_to.clone()));
            t.insert("direction", toml_edit::Value::from(direction.clone()));
            toml_edit::Value::from(t)
        },
        ActionAst::LockExit { from_room, direction } => {
            let mut t = InlineTable::new();
            t.insert("type", toml_edit::Value::from("lockExit"));
            t.insert("from_room", toml_edit::Value::from(from_room.clone()));
            t.insert("direction", toml_edit::Value::from(direction.clone()));
            toml_edit::Value::from(t)
        },
        ActionAst::UnlockExit { from_room, direction } => {
            let mut t = InlineTable::new();
            t.insert("type", toml_edit::Value::from("unlockExit"));
            t.insert("from_room", toml_edit::Value::from(from_room.clone()));
            t.insert("direction", toml_edit::Value::from(direction.clone()));
            toml_edit::Value::from(t)
        },
        ActionAst::LockItem(item) => {
            let mut t = InlineTable::new();
            t.insert("type", toml_edit::Value::from("lockItem"));
            t.insert("item_id", toml_edit::Value::from(item.clone()));
            toml_edit::Value::from(t)
        },
        ActionAst::UnlockItemAction(item) => {
            let mut t = InlineTable::new();
            t.insert("type", toml_edit::Value::from("unlockItem"));
            t.insert("item_id", toml_edit::Value::from(item.clone()));
            toml_edit::Value::from(t)
        },
        ActionAst::PushPlayerTo(room) => {
            let mut t = InlineTable::new();
            t.insert("type", toml_edit::Value::from("pushPlayerTo"));
            t.insert("room_id", toml_edit::Value::from(room.clone()));
            toml_edit::Value::from(t)
        },
        ActionAst::GiveItemToPlayer { npc, item } => {
            let mut t = InlineTable::new();
            t.insert("type", toml_edit::Value::from("giveItemToPlayer"));
            t.insert("npc_id", toml_edit::Value::from(npc.clone()));
            t.insert("item_id", toml_edit::Value::from(item.clone()));
            toml_edit::Value::from(t)
        },
        ActionAst::ScheduleInIf {
            turns_ahead,
            condition,
            on_false,
            actions,
            note,
        } => {
            let mut t = InlineTable::new();
            t.insert("type", toml_edit::Value::from("scheduleInIf"));
            t.insert("turns_ahead", toml_edit::Value::from(*turns_ahead as i64));
            t.insert("condition", event_condition_value(condition));
            if let Some(p) = on_false {
                t.insert("on_false", on_false_value(p));
            } else {
                t.insert("on_false", on_false_value(&OnFalseAst::Cancel));
            }
            let mut arr = Array::default();
            for ia in actions {
                arr.push(action_to_value(ia));
            }
            t.insert("actions", toml_edit::Value::from(arr));
            if let Some(n) = note {
                t.insert("note", toml_edit::Value::from(n.clone()));
            }
            toml_edit::Value::from(t)
        },
        ActionAst::ScheduleOnIf {
            on_turn,
            condition,
            on_false,
            actions,
            note,
        } => {
            let mut t = InlineTable::new();
            t.insert("type", toml_edit::Value::from("scheduleOnIf"));
            t.insert("on_turn", toml_edit::Value::from(*on_turn as i64));
            t.insert("condition", event_condition_value(condition));
            if let Some(p) = on_false {
                t.insert("on_false", on_false_value(p));
            } else {
                t.insert("on_false", on_false_value(&OnFalseAst::Cancel));
            }
            let mut arr = Array::default();
            for ia in actions {
                arr.push(action_to_value(ia));
            }
            t.insert("actions", toml_edit::Value::from(arr));
            if let Some(n) = note {
                t.insert("note", toml_edit::Value::from(n.clone()));
            }
            toml_edit::Value::from(t)
        },
        ActionAst::ScheduleIn {
            turns_ahead,
            actions,
            note,
        } => {
            let mut t = InlineTable::new();
            t.insert("type", toml_edit::Value::from("scheduleIn"));
            t.insert("turns_ahead", toml_edit::Value::from(*turns_ahead as i64));
            let mut arr = Array::default();
            for ia in actions {
                arr.push(action_to_value(ia));
            }
            t.insert("actions", toml_edit::Value::from(arr));
            if let Some(n) = note {
                t.insert("note", toml_edit::Value::from(n.clone()));
            }
            toml_edit::Value::from(t)
        },
        ActionAst::ScheduleOn { on_turn, actions, note } => {
            let mut t = InlineTable::new();
            t.insert("type", toml_edit::Value::from("scheduleOn"));
            t.insert("on_turn", toml_edit::Value::from(*on_turn as i64));
            let mut arr = Array::default();
            for ia in actions {
                arr.push(action_to_value(ia));
            }
            t.insert("actions", toml_edit::Value::from(arr));
            if let Some(n) = note {
                t.insert("note", toml_edit::Value::from(n.clone()));
            }
            toml_edit::Value::from(t)
        },
        ActionAst::NpcSays { npc, quote } => {
            let mut t = InlineTable::new();
            t.insert("type", toml_edit::Value::from("npcSays"));
            t.insert("npc_id", toml_edit::Value::from(npc.clone()));
            t.insert("quote", toml_edit::Value::from(quote.clone()));
            toml_edit::Value::from(t)
        },
        ActionAst::NpcSaysRandom { npc } => {
            let mut t = InlineTable::new();
            t.insert("type", toml_edit::Value::from("npcSaysRandom"));
            t.insert("npc_id", toml_edit::Value::from(npc.clone()));
            toml_edit::Value::from(t)
        },
        ActionAst::NpcRefuseItem { npc, reason } => {
            let mut t = InlineTable::new();
            t.insert("type", toml_edit::Value::from("npcRefuseItem"));
            t.insert("npc_id", toml_edit::Value::from(npc.clone()));
            t.insert("reason", toml_edit::Value::from(reason.clone()));
            toml_edit::Value::from(t)
        },
        ActionAst::SetNpcState { npc, state } => {
            let mut t = InlineTable::new();
            t.insert("type", toml_edit::Value::from("setNpcState"));
            t.insert("npc_id", toml_edit::Value::from(npc.clone()));
            // Support custom states via "custom:<name>" shorthand in DSL
            if let Some(rest) = state.strip_prefix("custom:") {
                let mut st = InlineTable::new();
                st.insert("custom", toml_edit::Value::from(rest.to_string()));
                t.insert("state", toml_edit::Value::from(st));
            } else {
                t.insert("state", toml_edit::Value::from(state.clone()));
            }
            toml_edit::Value::from(t)
        },
        ActionAst::DenyRead(reason) => {
            let mut t = InlineTable::new();
            t.insert("type", toml_edit::Value::from("denyRead"));
            t.insert("reason", toml_edit::Value::from(reason.clone()));
            toml_edit::Value::from(t)
        },
        ActionAst::RestrictItem(item) => {
            let mut t = InlineTable::new();
            t.insert("type", toml_edit::Value::from("restrictItem"));
            t.insert("item_id", toml_edit::Value::from(item.clone()));
            toml_edit::Value::from(t)
        },
        ActionAst::SetContainerState { item, state } => {
            let mut t = InlineTable::new();
            t.insert("type", toml_edit::Value::from("setContainerState"));
            t.insert("item_sym", toml_edit::Value::from(item.clone()));
            if let Some(s) = state {
                t.insert("state", toml_edit::Value::from(s.clone()));
            }
            toml_edit::Value::from(t)
        },
        ActionAst::SpinnerMessage { spinner } => {
            let mut t = InlineTable::new();
            t.insert("type", toml_edit::Value::from("spinnerMessage"));
            t.insert("spinner", toml_edit::Value::from(spinner.clone()));
            toml_edit::Value::from(t)
        },
    }
}

fn on_false_value(p: &OnFalseAst) -> toml_edit::Value {
    let mut t = InlineTable::new();
    match p {
        OnFalseAst::Cancel => {
            t.insert("type", toml_edit::Value::from("cancel"));
        },
        OnFalseAst::RetryNextTurn => {
            t.insert("type", toml_edit::Value::from("retryNextTurn"));
        },
        OnFalseAst::RetryAfter { turns } => {
            t.insert("type", toml_edit::Value::from("retryAfter"));
            t.insert("turns", toml_edit::Value::from(*turns as i64));
        },
    }
    toml_edit::Value::from(t)
}

fn event_condition_value(c: &ConditionAst) -> toml_edit::Value {
    match c {
        ConditionAst::All(kids) => {
            let mut t = InlineTable::new();
            let mut arr = Array::default();
            for k in kids {
                arr.push(event_condition_value(k));
            }
            t.insert("all", toml_edit::Value::from(arr));
            toml_edit::Value::from(t)
        },
        ConditionAst::Any(kids) => {
            let mut t = InlineTable::new();
            let mut arr = Array::default();
            for k in kids {
                arr.push(event_condition_value(k));
            }
            t.insert("any", toml_edit::Value::from(arr));
            toml_edit::Value::from(t)
        },
        leaf => toml_edit::Value::from(leaf_condition_inline(leaf)),
    }
}

fn leaf_condition_inline(c: &ConditionAst) -> InlineTable {
    let mut t = InlineTable::new();
    match c {
        ConditionAst::Always => { /* not a leaf; shouldn't be emitted */ },
        ConditionAst::MissingFlag(flag) => {
            t.insert("type", toml_edit::Value::from("missingFlag"));
            t.insert("flag", toml_edit::Value::from(flag.clone()));
        },
        ConditionAst::HasFlag(flag) => {
            t.insert("type", toml_edit::Value::from("hasFlag"));
            t.insert("flag", toml_edit::Value::from(flag.clone()));
        },
        ConditionAst::HasItem(item) => {
            t.insert("type", toml_edit::Value::from("hasItem"));
            t.insert("item_id", toml_edit::Value::from(item.clone()));
        },
        ConditionAst::PlayerInRoom(room) => {
            t.insert("type", toml_edit::Value::from("inRoom"));
            t.insert("room_id", toml_edit::Value::from(room.clone()));
        },
        ConditionAst::ChancePercent(pct) => {
            let one_in = if *pct <= 0.0 { f64::INFINITY } else { 100.0 / *pct };
            t.insert("type", toml_edit::Value::from("chance"));
            t.insert("one_in", toml_edit::Value::from(one_in));
        },
        ConditionAst::HasVisited(room) => {
            t.insert("type", toml_edit::Value::from("hasVisited"));
            t.insert("room_id", toml_edit::Value::from(room.clone()));
        },
        ConditionAst::MissingItem(item) => {
            t.insert("type", toml_edit::Value::from("missingItem"));
            t.insert("item_id", toml_edit::Value::from(item.clone()));
        },
        ConditionAst::FlagInProgress(flag) => {
            t.insert("type", toml_edit::Value::from("flagInProgress"));
            t.insert("flag", toml_edit::Value::from(flag.clone()));
        },
        ConditionAst::FlagComplete(flag) => {
            t.insert("type", toml_edit::Value::from("flagComplete"));
            t.insert("flag", toml_edit::Value::from(flag.clone()));
        },
        ConditionAst::WithNpc(npc) => {
            t.insert("type", toml_edit::Value::from("withNpc"));
            t.insert("npc_id", toml_edit::Value::from(npc.clone()));
        },
        ConditionAst::NpcHasItem { npc, item } => {
            t.insert("type", toml_edit::Value::from("npcHasItem"));
            t.insert("npc_id", toml_edit::Value::from(npc.clone()));
            t.insert("item_id", toml_edit::Value::from(item.clone()));
        },
        ConditionAst::NpcInState { npc, state } => {
            t.insert("type", toml_edit::Value::from("npcInState"));
            t.insert("npc_id", toml_edit::Value::from(npc.clone()));
            t.insert("state", toml_edit::Value::from(state.clone()));
        },
        ConditionAst::ContainerHasItem { container, item } => {
            t.insert("type", toml_edit::Value::from("containerHasItem"));
            t.insert("container_id", toml_edit::Value::from(container.clone()));
            t.insert("item_id", toml_edit::Value::from(item.clone()));
        },
        ConditionAst::Ambient { spinner, rooms } => {
            t.insert("type", toml_edit::Value::from("ambient"));
            if let Some(rs) = rooms {
                let mut arr = Array::default();
                for r in rs {
                    arr.push(toml_edit::Value::from(r.clone()));
                }
                t.insert("room_ids", toml_edit::Value::from(arr));
            }
            t.insert("spinner", toml_edit::Value::from(spinner.clone()));
        },
        ConditionAst::EnterRoom(room) => {
            t.insert("type", toml_edit::Value::from("enter"));
            t.insert("room_id", toml_edit::Value::from(room.clone()));
        },
        ConditionAst::LeaveRoom(room) => {
            t.insert("type", toml_edit::Value::from("leave"));
            t.insert("room_id", toml_edit::Value::from(room.clone()));
        },
        ConditionAst::LookAtItem(item) => {
            t.insert("type", toml_edit::Value::from("lookAt"));
            t.insert("item_id", toml_edit::Value::from(item.clone()));
        },
        ConditionAst::OpenItem(item) => {
            t.insert("type", toml_edit::Value::from("open"));
            t.insert("item_id", toml_edit::Value::from(item.clone()));
        },
        ConditionAst::UseItem { item, ability } => {
            t.insert("type", toml_edit::Value::from("useItem"));
            t.insert("item_id", toml_edit::Value::from(item.clone()));
            t.insert("ability", toml_edit::Value::from(ability.clone()));
        },
        ConditionAst::GiveToNpc { item, npc } => {
            t.insert("type", toml_edit::Value::from("giveToNpc"));
            t.insert("item_id", toml_edit::Value::from(item.clone()));
            t.insert("npc_id", toml_edit::Value::from(npc.clone()));
        },
        ConditionAst::UseItemOnItem {
            tool,
            target,
            interaction,
        } => {
            t.insert("type", toml_edit::Value::from("useItemOnItem"));
            t.insert("interaction", toml_edit::Value::from(interaction.clone()));
            t.insert("target_id", toml_edit::Value::from(target.clone()));
            t.insert("tool_id", toml_edit::Value::from(tool.clone()));
        },
        ConditionAst::ActOnItem { target, action } => {
            t.insert("type", toml_edit::Value::from("actOnItem"));
            t.insert("target_sym", toml_edit::Value::from(target.clone()));
            t.insert("action", toml_edit::Value::from(action.clone()));
        },
        ConditionAst::TakeItem(item) => {
            t.insert("type", toml_edit::Value::from("take"));
            t.insert("item_id", toml_edit::Value::from(item.clone()));
        },
        ConditionAst::DropItem(item) => {
            t.insert("type", toml_edit::Value::from("drop"));
            t.insert("item_id", toml_edit::Value::from(item.clone()));
        },
        ConditionAst::UnlockItem(item) => {
            t.insert("type", toml_edit::Value::from("unlock"));
            t.insert("item_id", toml_edit::Value::from(item.clone()));
        },
        ConditionAst::TakeFromNpc { item, npc } => {
            t.insert("type", toml_edit::Value::from("takeFromNpc"));
            t.insert("item_id", toml_edit::Value::from(item.clone()));
            t.insert("npc_id", toml_edit::Value::from(npc.clone()));
        },
        ConditionAst::InsertItemInto { item, container } => {
            t.insert("type", toml_edit::Value::from("insert"));
            t.insert("item_id", toml_edit::Value::from(item.clone()));
            t.insert("container_id", toml_edit::Value::from(container.clone()));
        },
        ConditionAst::TalkToNpc(_) => unreachable!(),
        ConditionAst::All(_) | ConditionAst::Any(_) => unreachable!(),
    }
    t
}

#[cfg(test)]
mod tests {
    use super::*;
    use toml_edit::Document;

    #[test]
    fn parse_minimal_room_and_compile() {
        let src = r#"
room high-ridge {
  name "High Isolated Ridge"
  desc "A small, flat ridge."
  exit up -> parish-landing
  exit west -> snowfield
  overlay if flag set cleaned-plaque-1 {
    text "Shimmering plaque."
  }
}
"#;
        let rooms = crate::parse_rooms(src).expect("parse rooms ok");
        assert_eq!(rooms.len(), 1);
        let r = &rooms[0];
        assert_eq!(r.id, "high-ridge");
        assert_eq!(r.name, "High Isolated Ridge");
        assert_eq!(r.desc, "A small, flat ridge.");
        assert_eq!(r.visited, false);
        assert_eq!(r.exits.len(), 2);
        assert!(r.exits.iter().any(|(d, e)| d == "up" && e.to == "parish-landing"));
        assert!(r.exits.iter().any(|(d, e)| d == "west" && e.to == "snowfield"));

        let toml = crate::compile_rooms_to_toml(&rooms).expect("compile ok");
        assert!(toml.contains("[[rooms]]"));
        assert!(toml.contains("id = \"high-ridge\""));
        assert!(toml.contains("name = \"High Isolated Ridge\""));
        assert!(toml.contains("base_description = \"A small, flat ridge.\""));
        assert!(toml.contains("location = \"Nowhere\""));
        assert!(!toml.contains("visited = false"));
        assert!(toml.contains("[rooms.exits.up]"));
        assert!(toml.contains("to = \"parish-landing\""));
        assert!(toml.contains("[rooms.exits.west]"));
        assert!(toml.contains("to = \"snowfield\""));
        assert!(toml.contains("[[rooms.overlays]]"));
        assert!(toml.contains("type = \"flagSet\""));
        assert!(toml.contains("flag = \"cleaned-plaque-1\""));
        assert!(toml.contains("text = \"Shimmering plaque.\""));
    }

    #[test]
    fn parse_room_with_visited_true() {
        let src = r#"
room foyer {
  name "Start"
  desc "First room"
  visited true
  exit up -> guard-post {
    required_flags(simple cleared-fallen-tree),
    barred "You'll need to clear the tree from the path first."
  }
  overlay if npc present cmot_dibbler, npc in state cmot_dibbler happy {
    text "Dibbler is here and happy."
  }
  overlay if npc in state emh custom "want-emitter" {
    text "EMH wants an emitter."
  }
}
"#;
        let rooms = crate::parse_rooms(src).expect("parse rooms ok");
        assert_eq!(rooms[0].visited, true);
        let toml = crate::compile_rooms_to_toml(&rooms).expect("compile ok");
        assert!(toml.contains("visited = true"));
        assert!(toml.contains("[rooms.exits.up]"));
        assert!(toml.contains("to = \"guard-post\""));
        assert!(toml.contains("required_flags"));
        assert!(toml.contains("type = \"simple\""));
        assert!(toml.contains("name = \"cleared-fallen-tree\""));
        assert!(toml.contains("barred_message = \"You'll need to clear the tree from the path first.\""));
        assert!(toml.contains("[[rooms.overlays]]"));
        assert!(toml.contains("type = \"npcPresent\""));
        assert!(toml.contains("npc_id = \"cmot_dibbler\""));
        assert!(toml.contains("type = \"npcInState\""));
        assert!(toml.contains("state = \"happy\""));
        assert!(toml.contains("state = { custom = \"want-emitter\" }"));
    }

    #[test]
    fn parse_minimal_trigger_ast() {
        let src = r#"
trigger "first visit high-ridge" when enter room high-ridge {
  if missing flag visited:high-ridge {
    do show "You take in the view."
    do add flag visited:high-ridge
    do award points 1
  }
}
"#;
        let ast = parse_trigger(src).expect("parse ok");
        assert_eq!(ast.name, "first visit high-ridge");
        assert!(matches!(ast.event, ConditionAst::EnterRoom(ref s) if s == "high-ridge"));
        assert_eq!(
            ast.conditions,
            vec![ConditionAst::MissingFlag("visited:high-ridge".into())]
        );
        assert_eq!(
            ast.actions,
            vec![
                ActionAst::Show("You take in the view.".into()),
                ActionAst::AddFlag("visited:high-ridge".into()),
                ActionAst::AwardPoints(1),
            ]
        );

        // Ensure TOML is generated and contains expected keys
        let toml = compile_trigger_to_toml(&ast).expect("compile ok");
        assert!(toml.contains("[[triggers]]"));
        assert!(toml.contains("name = \"first visit high-ridge\""));
        assert!(toml.contains("type = \"enter\""));
        assert!(toml.contains("room_id = \"high-ridge\""));
        assert!(toml.contains("type = \"missingFlag\""));
        assert!(toml.contains("flag = \"visited:high-ridge\""));
        assert!(toml.contains("type = \"showMessage\""));
        assert!(toml.contains("You take in the view."));
        assert!(toml.contains("type = \"addFlag\""));
        assert!(toml.contains("name = \"visited:high-ridge\""));
        assert!(toml.contains("type = \"awardPoints\""));
        assert!(toml.contains("amount = 1"));
    }

    #[test]
    fn parse_all_group_and_new_actions() {
        let src = r#"
trigger "example spawn" when enter room pantry {
  if all(has flag got-key, missing flag door-open) {
    do spawn item cake into room pantry
    do show "A cake materializes out of nowhere."
    do add flag cake-spawned
    do remove flag got-key
    do despawn item old-cake
    do award points 2
  }
}
"#;
        let ast = parse_trigger(src).expect("parse ok");
        assert_eq!(ast.name, "example spawn");
        assert!(matches!(ast.event, ConditionAst::EnterRoom(ref s) if s == "pantry"));
        // conditions: All([...])
        match &ast.conditions[0] {
            ConditionAst::All(kids) => {
                assert!(matches!(kids[0], ConditionAst::HasFlag(ref s) if s == "got-key"));
                assert!(matches!(kids[1], ConditionAst::MissingFlag(ref s) if s == "door-open"));
            },
            other => panic!("unexpected condition: {:?}", other),
        }
        // actions include spawn, show, add, remove, despawn, award
        assert!(
            ast.actions
                .iter()
                .any(|a| matches!(a, ActionAst::SpawnItemIntoRoom{ item, room } if item == "cake" && room == "pantry"))
        );
        assert!(
            ast.actions
                .iter()
                .any(|a| matches!(a, ActionAst::Show(s) if s == "A cake materializes out of nowhere."))
        );
        assert!(
            ast.actions
                .iter()
                .any(|a| matches!(a, ActionAst::AddFlag(s) if s == "cake-spawned"))
        );
        assert!(
            ast.actions
                .iter()
                .any(|a| matches!(a, ActionAst::RemoveFlag(s) if s == "got-key"))
        );
        assert!(
            ast.actions
                .iter()
                .any(|a| matches!(a, ActionAst::DespawnItem(s) if s == "old-cake"))
        );
        assert!(
            ast.actions
                .iter()
                .any(|a| matches!(a, ActionAst::AwardPoints(n) if *n == 2))
        );

        // compile to TOML and spot-check keys
        let toml = compile_trigger_to_toml(&ast).expect("compile ok");
        assert!(toml.contains("[[triggers]]"));
        assert!(toml.contains("type = \"enter\""));
        assert!(toml.contains("room_id = \"pantry\""));
        assert!(toml.contains("type = \"hasFlag\""));
        assert!(toml.contains("flag = \"got-key\""));
        assert!(toml.contains("type = \"missingFlag\""));
        assert!(toml.contains("flag = \"door-open\""));
        assert!(toml.contains("type = \"spawnItemInRoom\""));
        assert!(toml.contains("item_id = \"cake\""));
        assert!(toml.contains("room_id = \"pantry\""));
        assert!(toml.contains("type = \"removeFlag\""));
        assert!(toml.contains("type = \"despawnItem\""));
    }

    #[test]
    fn parse_chance_condition() {
        let src = r#"
trigger "example chance" when enter room forest {
  if chance 30% {
    do show "A branch nearly falls on your head."
  }
}
"#;
        let ast = parse_trigger(src).expect("parse ok");
        match &ast.conditions[0] {
            ConditionAst::ChancePercent(p) => assert!((*p - 30.0).abs() < 0.01),
            _ => panic!("expected ChancePercent"),
        }
        let toml = compile_trigger_to_toml(&ast).expect("compile ok");
        assert!(toml.contains("type = \"chance\""));
        assert!(toml.contains("one_in"));
    }

    #[test]
    fn parse_has_item_and_player_in_room_and_any_lowering() {
        let src = r#"
trigger "combo test" when enter room lab {
  if all(player in room lab, any(has item wrench, has item screwdriver)) {
    do show "tools present"
  }
}
"#;
        let ast = parse_trigger(src).expect("parse ok");
        // Compile and expect two triggers (any(...) lowered)
        let toml = compile_trigger_to_toml(&ast).expect("compile ok");
        // two [[triggers]] markers
        let count = toml.match_indices("[[triggers]]").count();
        assert_eq!(count, 2, "expected 2 triggers due to any() lowering:\n{}", toml);
        assert!(toml.contains("item_id = \"wrench\""));
        assert!(toml.contains("item_id = \"screwdriver\""));
        assert!(toml.contains("type = \"inRoom\""));
        assert!(toml.contains("room_id = \"lab\""));
    }

    #[test]
    fn parse_when_take_and_talk() {
        let src = r#"
trigger "take test" when take item wrench {
  if has flag ready {
    do show "took wrench"
  }
}

trigger "talk test" when talk to npc gonk {
  if missing flag shy {
    do show "hello gonk"
  }
}
"#;
        let asts = super::parser::parse_program(src).expect("parse ok");
        assert_eq!(asts.len(), 2);
        assert!(matches!(asts[0].event, ConditionAst::TakeItem(ref s) if s == "wrench"));
        assert!(matches!(asts[1].event, ConditionAst::TalkToNpc(ref s) if s == "gonk"));
    }

    #[test]
    fn parse_when_open_leave_look() {
        let src = r#"
trigger "open test" when open item box {
  if has flag ready {
    do show "box opened"
  }
}

trigger "leave test" when leave room hallway {
  if missing flag blocked {
    do show "you leave"
  }
}

trigger "look test" when look at item statue {
  if has flag curious {
    do show "you gaze at the statue"
  }
}
"#;
        let asts = super::parser::parse_program(src).expect("parse ok");
        assert_eq!(asts.len(), 3);
        assert!(matches!(asts[0].event, ConditionAst::OpenItem(ref s) if s == "box"));
        assert!(matches!(asts[1].event, ConditionAst::LeaveRoom(ref s) if s == "hallway"));
        assert!(matches!(asts[2].event, ConditionAst::LookAtItem(ref s) if s == "statue"));
    }

    #[test]
    fn parse_multiple_if_blocks_and_unconditional() {
        let src = r#"
trigger "multi-if" when enter room lab {
  if has flag a { do show "A" }
  if chance 50% { do show "B" }
  do show "C"
}
"#;
        let asts = super::parser::parse_program(src).expect("parse ok");
        // Expect three lowered triggers
        assert_eq!(asts.len(), 3);
        let toml = crate::compile_triggers_to_toml(&asts).expect("compile ok");
        // Count [[triggers]] blocks
        let count = toml.match_indices("[[triggers]]").count();
        assert_eq!(count, 3, "expected 3 triggers after lowering:\n{}", toml);
        // Contains actions A, B, C
        assert!(toml.contains("text = \"A\""));
        assert!(toml.contains("text = \"B\""));
        assert!(toml.contains("text = \"C\""));
        // Has a hasFlag and chance condition
        assert!(toml.contains("type = \"hasFlag\""));
        assert!(toml.contains("type = \"chance\""));
    }

    #[test]
    fn parse_when_use_and_give() {
        let src = r#"
trigger "use test" when use item portal_gun ability turnOn {
  if has flag portal-gun-powered {
    do show "gun used"
  }
}

trigger "give test" when give item printer_paper to npc receptionist {
  if missing flag refused {
    do show "paper given"
  }
}
"#;
        let asts = super::parser::parse_program(src).expect("parse ok");
        assert_eq!(asts.len(), 2);
        assert!(
            matches!(asts[0].event, ConditionAst::UseItem { item: ref i, ability: ref a } if i == "portal_gun" && a == "turnOn")
        );
        assert!(
            matches!(asts[1].event, ConditionAst::GiveToNpc { item: ref i, npc: ref n } if i == "printer_paper" && n == "receptionist")
        );
        let toml = compile_triggers_to_toml(&asts).expect("compile ok");
        assert!(toml.contains("type = \"useItem\""));
        assert!(toml.contains("ability = \"turnOn\""));
        assert!(toml.contains("type = \"giveToNpc\""));
        assert!(toml.contains("npc_id = \"receptionist\""));
    }

    #[test]
    fn parse_flag_in_progress_and_push_player() {
        let src = r#"
trigger "Aperture-Lab: Can't Enter While On Fire" when enter room aperture-lab {
  if flag in progress foam-fire-in-lab {
    do show "You try to get back into the lab, but the flames and oily smoke from the foam fire drive you back through the portal within seconds."
    do push player to portal-room
  }
}
"#;
        let ast = parse_trigger(src).expect("parse ok");
        assert!(matches!(ast.event, ConditionAst::EnterRoom(ref s) if s == "aperture-lab"));
        assert!(matches!(ast.conditions[0], ConditionAst::FlagInProgress(ref s) if s == "foam-fire-in-lab"));
        assert!(
            ast.actions
                .iter()
                .any(|a| matches!(a, ActionAst::PushPlayerTo(ref r) if r == "portal-room"))
        );

        let toml = compile_trigger_to_toml(&ast).expect("compile ok");
        assert!(toml.contains("type = \"enter\""));
        assert!(toml.contains("room_id = \"aperture-lab\""));
        assert!(toml.contains("type = \"flagInProgress\""));
        assert!(toml.contains("flag = \"foam-fire-in-lab\""));
        assert!(toml.contains("type = \"pushPlayerTo\""));
        assert!(toml.contains("room_id = \"portal-room\""));
    }

    #[test]
    fn parse_all_with_npc_and_flag_in_progress() {
        let src = r#"
trigger "npc and progress" when always {
  if all(with npc emh, flag in progress hal-reboot) {
    do show "ok"
  }
}
"#;
        let ast = parse_trigger(src).expect("parse ok");
        match &ast.conditions[0] {
            ConditionAst::All(kids) => {
                assert!(matches!(kids[0], ConditionAst::WithNpc(ref s) if s == "emh"));
                assert!(matches!(kids[1], ConditionAst::FlagInProgress(ref s) if s == "hal-reboot"));
            },
            other => panic!("unexpected condition: {:?}", other),
        }
    }

    #[test]
    fn parse_when_misc_events() {
        let src = r#"
trigger "drop test" when drop item towel {
  if has flag ready { do show "drop" }
}

trigger "insert test" when insert item battery into item portal_gun {
  if has flag ready { do show "insert" }
}

trigger "unlock test" when unlock item locker {
  if has flag key { do show "unlock" }
}

trigger "take-from test" when take item invitation from npc receptionist {
  if has flag ready { do show "take-from" }
}
"#;
        let asts = super::parser::parse_program(src).expect("parse ok");
        assert_eq!(asts.len(), 4);
        assert!(matches!(asts[0].event, ConditionAst::DropItem(ref s) if s == "towel"));
        assert!(
            matches!(asts[1].event, ConditionAst::InsertItemInto { item: ref i, container: ref c } if i == "battery" && c == "portal_gun")
        );
        assert!(matches!(asts[2].event, ConditionAst::UnlockItem(ref s) if s == "locker"));
        assert!(
            matches!(asts[3].event, ConditionAst::TakeFromNpc { item: ref i, npc: ref n } if i == "invitation" && n == "receptionist")
        );
        let toml = compile_triggers_to_toml(&asts).expect("compile ok");
        assert!(toml.contains("type = \"drop\""));
        assert!(toml.contains("type = \"insert\""));
        assert!(toml.contains("container_id = \"portal_gun\""));
        assert!(toml.contains("type = \"unlock\""));
        assert!(toml.contains("type = \"takeFromNpc\""));
    }

    #[test]
    fn parse_schedule_in_if_and_on_if() {
        let src = r#"
trigger "schedule demo" when enter room lab {
  if has flag ready {
    do schedule in 2 if all(has flag a, has flag b) onFalse retryAfter 3 note "demo" {
      do show "ready soon"
      do add flag scheduled
    }
    do schedule on 20 if missing flag late onFalse cancel {
      do award points 1
    }
  }
}
"#;
        let ast = parse_trigger(src).expect("parse ok");
        assert_eq!(ast.actions.len(), 2);
        let toml = compile_trigger_to_toml(&ast).expect("compile ok");
        assert!(toml.contains("type = \"scheduleInIf\""));
        assert!(toml.contains("turns_ahead = 2"));
        assert!(toml.contains("all = ["));
        assert!(toml.contains("type = \"retryAfter\""));
        assert!(toml.contains("turns = 3"));
        assert!(toml.contains("note = \"demo\""));
        assert!(toml.contains("type = \"showMessage\""));
        assert!(toml.contains("type = \"addFlag\""));
        assert!(toml.contains("type = \"scheduleOnIf\""));
        assert!(toml.contains("on_turn = 20"));
        assert!(toml.contains("type = \"cancel\""));
        assert!(toml.contains("type = \"awardPoints\""));
    }

    #[test]
    fn parse_schedule_in_and_on_unconditional() {
        let src = r#"
trigger "schedule simple" when enter room lab {
  do schedule in 3 {
    do show "soon"
  }
  do schedule on 42 note "absolute" {
    do award points 5
  }
}
"#;
        let ast = parse_trigger(src).expect("parse ok");
        assert_eq!(ast.actions.len(), 2);
        let toml = compile_trigger_to_toml(&ast).expect("compile ok");
        assert!(toml.contains("type = \"scheduleIn\""));
        assert!(toml.contains("turns_ahead = 3"));
        assert!(toml.contains("type = \"scheduleOn\""));
        assert!(toml.contains("on_turn = 42"));
        assert!(toml.contains("note = \"absolute\""));
    }

    #[test]
    fn parse_without_if_block() {
        let src = r#"
trigger "burn fallen tree" when act burn on item fallen_tree {
  do show "The tree crackles and burns."
}
"#;
        let ast = parse_trigger(src).expect("parse ok");
        assert_eq!(ast.name, "burn fallen tree");
        assert!(
            matches!(ast.event, ConditionAst::ActOnItem { ref target, ref action } if target == "fallen_tree" && action == "burn")
        );
        assert!(ast.conditions.is_empty());
        assert!(matches!(ast.actions[0], ActionAst::Show(_)));
    }

    #[test]
    fn parse_container_has_item_condition() {
        let src = r#"
trigger "container check" when open item toolbox {
  if container toolbox has item wrench {
    do show "A trusty wrench sits inside."
  }
}
"#;
        let ast = parse_trigger(src).expect("parse ok");
        // event
        assert!(matches!(ast.event, ConditionAst::OpenItem(ref i) if i == "toolbox"));
        // condition
        match &ast.conditions[0] {
            ConditionAst::ContainerHasItem { container, item } => {
                assert_eq!(container, "toolbox");
                assert_eq!(item, "wrench");
            },
            other => panic!("unexpected condition: {:?}", other),
        }
        // toml
        let toml = compile_trigger_to_toml(&ast).expect("compile ok");
        assert!(toml.contains("type = \"containerHasItem\""));
        assert!(toml.contains("container_id = \"toolbox\""));
        assert!(toml.contains("item_id = \"wrench\""));
    }

    #[test]
    fn parse_when_always_with_ambient_and_chance() {
        let src = r#"
let set outside_house = (front-lawn, side-yard, back-yard)

trigger "Ambient: test" when always {
  if all(chance 50%, ambient ambientInterior in rooms outside_house,lobby) {
    do spinner message ambientInterior
  }
}
"#;
        let ast = parse_trigger(src).expect("parse ok");
        assert!(matches!(ast.event, ConditionAst::Always));
        // compile; ensure no event-type emitted, but ambient + chance present
        let toml = compile_trigger_to_toml(&ast).expect("compile ok");
        assert!(toml.contains("type = \"ambient\""));
        assert!(toml.contains("type = \"chance\""));
        assert!(!toml.contains("type = \"enter\""));
        assert!(!toml.contains("type = \"leave\""));
        assert!(toml.contains("type = \"spinnerMessage\""));
        assert!(toml.contains("front-lawn"));
        assert!(toml.contains("back-yard"));
    }

    #[test]
    fn parse_when_always_with_in_rooms_and_chance() {
        let src = r#"
let set outside_house = (front-lawn, side-yard, back-yard)

trigger "Ambient: preferred syntax" when always {
  if all(chance 20%, in rooms outside_house,lobby) {
    do spinner message ambientInterior
  }
}
"#;
        let ast = parse_trigger(src).expect("parse ok");
        assert!(matches!(ast.event, ConditionAst::Always));
        // compile; ensure chance + inRoom emitted, not ambient
        let toml = compile_trigger_to_toml(&ast).expect("compile ok");
        // any(...) lowering duplicates triggers; we can at least verify inRoom shows up
        assert!(toml.contains("type = \"inRoom\""));
        assert!(toml.contains("room_id = \"lobby\""));
        assert!(toml.contains("type = \"chance\""));
        assert!(toml.contains("type = \"spinnerMessage\""));
        assert!(!toml.contains("type = \"ambient\""));
    }
    #[test]
    fn parse_and_compile_misc_actions() {
        let src = r#"
trigger "misc actions" when enter room lab {
  if has flag ready {
    do add wedge "Chime" width 1 spinner ambientInterior
    do add seq flag quest limit 3
    do add seq flag status:nauseated
    do replace item dull_longsword with keen_longsword
    do replace drop item schrodingers_sandwich with schrodingers_sandwich
    do set barred message from hallway to armory "You can't go that way."
    do give item printer_paper to player from npc receptionist
    do npc refuse item emh "That's mine."
    do set container state evidence_locker_open locked
    do set npc state emh custom:want-emitter
    do spinner message ambientInterior
  }
}
"#;
        let ast = parse_trigger(src).expect("parse ok");
        assert!(ast.actions.iter().any(|a| matches!(a, ActionAst::AddSpinnerWedge { spinner, width, text } if spinner == "ambientInterior" && *width == 1 && text == "Chime")));
        assert!(ast.actions.iter().any(|a| matches!(a, ActionAst::ReplaceItem { old_sym, new_sym } if old_sym == "dull_longsword" && new_sym == "keen_longsword")));
        assert!(ast.actions.iter().any(|a| matches!(a, ActionAst::ReplaceDropItem { old_sym, new_sym } if old_sym == "schrodingers_sandwich" && new_sym == "schrodingers_sandwich")));
        assert!(ast.actions.iter().any(|a| matches!(a, ActionAst::SetBarredMessage { exit_from, exit_to, msg } if exit_from == "hallway" && exit_to == "armory" && msg.starts_with("You can't"))));
        assert!(ast.actions.iter().any(|a| matches!(a, ActionAst::GiveItemToPlayer { npc, item } if npc == "receptionist" && item == "printer_paper")));
        assert!(ast.actions.iter().any(
            |a| matches!(a, ActionAst::NpcRefuseItem { npc, reason } if npc == "emh" && reason.starts_with("That's"))
        ));
        assert!(ast.actions.iter().any(|a| matches!(a, ActionAst::SetContainerState { item, state } if item == "evidence_locker_open" && state.as_deref() == Some("locked"))));
        assert!(ast.actions.iter().any(
            |a| matches!(a, ActionAst::SetNpcState { npc, state } if npc == "emh" && state == "custom:want-emitter")
        ));
        assert!(
            ast.actions
                .iter()
                .any(|a| matches!(a, ActionAst::SpinnerMessage { spinner } if spinner == "ambientInterior"))
        );

        let toml = compile_trigger_to_toml(&ast).expect("compile ok");
        // spot check TOML output
        assert!(toml.contains("type = \"addSpinnerWedge\""));
        assert!(toml.contains("spinner = \"ambientInterior\""));
        assert!(toml.contains("type = \"replaceItem\""));
        assert!(toml.contains("type = \"replaceDropItem\""));
        assert!(toml.contains("type = \"setBarredMessage\""));
        assert!(toml.contains("type = \"giveItemToPlayer\""));
        assert!(toml.contains("type = \"npcRefuseItem\""));
        assert!(toml.contains("type = \"setContainerState\""));
        assert!(toml.contains("type = \"spinnerMessage\""));
        // custom NPC state should emit inline table
        assert!(toml.contains("type = \"setNpcState\""));
        assert!(toml.contains("npc_id = \"emh\""));
        assert!(toml.contains("custom = \"want-emitter\""));
        // seq flag assertions
        assert!(toml.contains("type = \"addFlag\""));
        assert!(toml.contains("type = \"sequence\""));
        assert!(toml.contains("name = \"quest\""));
        assert!(toml.contains("end = 3"));
    }

    #[test]
    fn parse_spawn_in_container_alias() {
        let src = r#"
trigger "spawn in container" when always {
  do spawn item broken_emitter in container lost_and_found_box
}
"#;
        let ast = parse_trigger(src).expect("parse ok");
        assert!(matches!(ast.event, ConditionAst::Always));
        assert!(ast
            .actions
            .iter()
            .any(|a| matches!(a, ActionAst::SpawnItemInContainer { item, container } if item == "broken_emitter" && container == "lost_and_found_box")));
        let toml = compile_trigger_to_toml(&ast).expect("compile ok");
        assert!(toml.contains("type = \"spawnItemInContainer\""));
        assert!(toml.contains("item_id = \"broken_emitter\""));
        assert!(toml.contains("container_id = \"lost_and_found_box\""));
    }

    #[test]
<<<<<<< HEAD
    fn parse_and_compile_goal_roundtrip() {
        let src = r#"
goal find-the-office "Find the Office"
desc "According to the posted note, there's an office somewhere and you need to check in."
group required
start when goal complete get-oriented
done when reached room b-a-office
"#;
        let goals = parse_goals(src).expect("parse ok");
        assert_eq!(goals.len(), 1);
        let toml = compile_goals_to_toml(&goals).expect("compile ok");
        let doc: Document = toml.parse().expect("toml parse");
        let arr = doc["goals"].as_array_of_tables().expect("goals array");
        assert_eq!(arr.len(), 1);
        let g = arr.iter().next().unwrap();
        assert_eq!(g["id"].as_str(), Some("find-the-office"));
        assert_eq!(g["group"]["type"].as_str(), Some("required"));
        assert_eq!(g["activate_when"]["type"].as_str(), Some("goalComplete"));
        assert_eq!(g["finished_when"]["type"].as_str(), Some("reachedRoom"));
=======
    fn compile_spinners_golden() {
        let src = std::fs::read_to_string("data/spinners.amble").expect("read");
        let spinners = parse_spinners(&src).expect("parse ok");
        let toml = compile_spinners_to_toml(&spinners).expect("compile ok");
        let expected = std::fs::read_to_string("../amble_engine/data/spinners.toml").expect("read");
        let expected_clean = expected
            .lines()
            .filter(|l| !l.trim_start().starts_with('#'))
            .collect::<Vec<_>>()
            .join("\n");
        let actual_clean = toml
            .lines()
            .filter(|l| !l.trim_start().starts_with('#'))
            .collect::<Vec<_>>()
            .join("\n");
        let expected_val: toml::Value = toml::from_str(&expected_clean).expect("parse expected");
        let actual_val: toml::Value = toml::from_str(&actual_clean).expect("parse actual");
        assert_eq!(actual_val, expected_val);
>>>>>>> d8c32413
    }
}<|MERGE_RESOLUTION|>--- conflicted
+++ resolved
@@ -14,11 +14,9 @@
 
 mod parser;
 pub use parser::{AstError, parse_program, parse_trigger};
-<<<<<<< HEAD
-pub use parser::{parse_goals, parse_items, parse_program_full, parse_rooms};
-=======
-pub use parser::{parse_items, parse_program_full, parse_rooms, parse_spinners};
->>>>>>> d8c32413
+
+pub use parser::{parse_goals, parse_items, parse_program_full, parse_rooms, parse_spinners};
+
 
 use thiserror::Error;
 use toml_edit::{Array, ArrayOfTables, Document, InlineTable, Item, Table, value};
@@ -745,7 +743,7 @@
     pub target: Option<String>,
 }
 
-<<<<<<< HEAD
+
 #[derive(Debug, Clone, PartialEq)]
 pub enum GoalGroupAst {
     Required,
@@ -773,7 +771,7 @@
     pub start_when: Option<GoalConditionAst>,
     pub done_when: GoalConditionAst,
     pub src_line: usize,
-=======
+} 
 // -----------------
 // Spinners
 // -----------------
@@ -789,7 +787,6 @@
 pub struct SpinnerWedgeAst {
     pub text: String,
     pub width: usize,
->>>>>>> d8c32413
 }
 
 /// Compile rooms into TOML string matching amble_engine/data/rooms.toml structure.
@@ -1003,7 +1000,6 @@
     Ok(doc.to_string())
 }
 
-<<<<<<< HEAD
 /// Compile goals into TOML string matching amble_engine/data/goals.toml structure.
 pub fn compile_goals_to_toml(goals: &[GoalAst]) -> Result<String, CompileError> {
     let mut doc = Document::new();
@@ -1075,7 +1071,6 @@
     Item::Value(toml_edit::Value::from(it))
 }
 
-=======
 /// Compile spinners into TOML string matching amble_engine/data/spinners.toml structure.
 pub fn compile_spinners_to_toml(spinners: &[SpinnerAst]) -> Result<String, CompileError> {
     let mut doc = Document::new();
@@ -1110,7 +1105,7 @@
     Ok(doc.to_string())
 }
 
->>>>>>> d8c32413
+
 fn action_to_value(a: &ActionAst) -> toml_edit::Value {
     match a {
         ActionAst::Show(text) => {
@@ -2267,7 +2262,6 @@
     }
 
     #[test]
-<<<<<<< HEAD
     fn parse_and_compile_goal_roundtrip() {
         let src = r#"
 goal find-the-office "Find the Office"
@@ -2287,7 +2281,6 @@
         assert_eq!(g["group"]["type"].as_str(), Some("required"));
         assert_eq!(g["activate_when"]["type"].as_str(), Some("goalComplete"));
         assert_eq!(g["finished_when"]["type"].as_str(), Some("reachedRoom"));
-=======
     fn compile_spinners_golden() {
         let src = std::fs::read_to_string("data/spinners.amble").expect("read");
         let spinners = parse_spinners(&src).expect("parse ok");
@@ -2306,6 +2299,6 @@
         let expected_val: toml::Value = toml::from_str(&expected_clean).expect("parse expected");
         let actual_val: toml::Value = toml::from_str(&actual_clean).expect("parse actual");
         assert_eq!(actual_val, expected_val);
->>>>>>> d8c32413
+
     }
 }