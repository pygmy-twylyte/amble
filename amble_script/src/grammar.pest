--- conflicted
+++ resolved
@@ -119,11 +119,8 @@
 single_quoted = @{ "'" ~ (escape | (!("\\" | "'") ~ ANY))* ~ "'" }
 string        = @{ triple_quoted | raw_quoted_h5 | raw_quoted_h4 | raw_quoted_h3 | raw_quoted_h2 | raw_quoted_h1 | raw_quoted | quoted | single_quoted }
 
-<<<<<<< HEAD
-program = { SOI ~ (set_decl | trigger | room_def | item_def | goal_def)+ ~ EOI }
-=======
-program = { SOI ~ (set_decl | trigger | room_def | item_def | spinner_def)+ ~ EOI }
->>>>>>> d8c32413
+
+program = { SOI ~ (set_decl | trigger | room_def | item_def | spinner_def | goal_def)+ ~ EOI }
 
 set_decl = { "let" ~ "set" ~ ident ~ "=" ~ set_list }
 set_list = { "(" ~ ident ~ ("," ~ ident)* ~ ")" }
