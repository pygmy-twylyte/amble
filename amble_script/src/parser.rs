use pest::Parser;
use pest_derive::Parser as PestParser;

use crate::{
<<<<<<< HEAD
    ActionAst, ConditionAst, ContainerStateAst, GoalAst, GoalConditionAst, GoalGroupAst, ItemAbilityAst, ItemAst,
    ItemLocationAst, OnFalseAst, RoomAst, TriggerAst,
=======
    ActionAst, ConditionAst, ContainerStateAst, ItemAbilityAst, ItemAst, ItemLocationAst, OnFalseAst, RoomAst,
    SpinnerAst, SpinnerWedgeAst, TriggerAst,
>>>>>>> d8c32413
};
use std::collections::HashMap;

#[derive(PestParser)]
#[grammar = "src/grammar.pest"]
struct DslParser;

/// Errors that can happen when parsing the DSL input.
#[derive(Debug, thiserror::Error)]
pub enum AstError {
    #[error("parse error: {0}")]
    Pest(String),
    #[error("unexpected grammar shape: {0}")]
    Shape(&'static str),
    #[error("unexpected grammar shape: {msg} ({context})")]
    ShapeAt { msg: &'static str, context: String },
}

/// Parse a single trigger source string; returns the first trigger found.
pub fn parse_trigger(source: &str) -> Result<TriggerAst, AstError> {
    let v = parse_program(source)?;
    v.into_iter().next().ok_or(AstError::Shape("no trigger found"))
}

/// Parse multiple triggers from a full source file (triggers only view).
pub fn parse_program(source: &str) -> Result<Vec<TriggerAst>, AstError> {
    let (trigs, _rooms, _items, _spinners) = parse_program_full(source)?;
    Ok(trigs)
}

/// Parse a full program returning triggers, rooms, items, and spinners.
pub fn parse_program_full(
    source: &str,
) -> Result<(Vec<TriggerAst>, Vec<RoomAst>, Vec<ItemAst>, Vec<SpinnerAst>), AstError> {
    let mut pairs = DslParser::parse(Rule::program, source).map_err(|e| AstError::Pest(e.to_string()))?;
    let pair = pairs.next().ok_or(AstError::Shape("expected program"))?;
    let smap = SourceMap::new(source);
    let mut sets: HashMap<String, Vec<String>> = HashMap::new();
    let mut trigger_pairs = Vec::new();
    let mut room_pairs = Vec::new();
    let mut item_pairs = Vec::new();
    let mut spinner_pairs = Vec::new();
    for item in pair.clone().into_inner() {
        match item.as_rule() {
            Rule::set_decl => {
                let mut it = item.into_inner();
                let name = it.next().expect("set name").as_str().to_string();
                let list_pair = it.next().expect("set list");
                let mut vals = Vec::new();
                for p in list_pair.into_inner() {
                    if p.as_rule() == Rule::ident {
                        vals.push(p.as_str().to_string());
                    }
                }
                sets.insert(name, vals);
            },
            Rule::trigger => {
                trigger_pairs.push(item);
            },
            Rule::room_def => {
                room_pairs.push(item);
            },
            Rule::item_def => {
                item_pairs.push(item);
            },
            Rule::spinner_def => {
                spinner_pairs.push(item);
            },
            _ => {},
        }
    }
    let mut out = Vec::new();
    for trig in trigger_pairs {
        let mut ts = parse_trigger_pair(trig, source, &smap, &sets)?;
        out.append(&mut ts);
    }
    let mut rooms = Vec::new();
    for rp in room_pairs {
        let r = parse_room_pair(rp, source)?;
        rooms.push(r);
    }
    let mut items = Vec::new();
    for ip in item_pairs {
        let it = parse_item_pair(ip, source)?;
        items.push(it);
    }
    let mut spinners = Vec::new();
    for sp in spinner_pairs {
        let s = parse_spinner_pair(sp, source)?;
        spinners.push(s);
    }
    Ok((out, rooms, items, spinners))
}

fn parse_trigger_pair(
    trig: pest::iterators::Pair<Rule>,
    source: &str,
    smap: &SourceMap,
    sets: &HashMap<String, Vec<String>>,
) -> Result<Vec<TriggerAst>, AstError> {
    let src_line = trig.as_span().start_pos().line_col().0;
    let mut it = trig.into_inner();

    // trigger -> "trigger" ~ string ~ (only once|note)* ~ "when" ~ when_cond ~ block
    let q = it.next().ok_or(AstError::Shape("expected trigger name"))?;
    if q.as_rule() != Rule::string {
        return Err(AstError::Shape("expected string trigger name"));
    }
    let name = unquote(q.as_str());

    // optional modifiers: only once and/or note in any order
    let mut only_once = false;
    let mut trig_note: Option<String> = None;
    let mut next_pair = it.next().ok_or(AstError::Shape("expected when/only once/note"))?;
    loop {
        match next_pair.as_rule() {
            Rule::only_once_kw => {
                only_once = true;
            },
            Rule::note_kw => {
                let mut inner = next_pair.into_inner();
                let s = inner.next().ok_or(AstError::Shape("missing note string"))?;
                trig_note = Some(unquote(s.as_str()));
            },
            _ => break,
        }
        next_pair = it.next().ok_or(AstError::Shape("expected when or more modifiers"))?;
    }
    let mut when = next_pair;
    if when.as_rule() == Rule::when_cond {
        when = when.into_inner().next().ok_or(AstError::Shape("empty when_cond"))?;
    }
    let event = match when.as_rule() {
        Rule::always_event => ConditionAst::Always,
        Rule::enter_room => {
            let mut i = when.into_inner();
            let ident = i
                .next()
                .ok_or(AstError::Shape("enter room ident"))?
                .as_str()
                .to_string();
            ConditionAst::EnterRoom(ident)
        },
        Rule::take_item => {
            let mut i = when.into_inner();
            let ident = i.next().ok_or(AstError::Shape("take item ident"))?.as_str().to_string();
            ConditionAst::TakeItem(ident)
        },
        Rule::talk_to_npc => {
            let mut i = when.into_inner();
            let ident = i.next().ok_or(AstError::Shape("talk npc ident"))?.as_str().to_string();
            ConditionAst::TalkToNpc(ident)
        },
        Rule::open_item => {
            let mut i = when.into_inner();
            let ident = i.next().ok_or(AstError::Shape("open item ident"))?.as_str().to_string();
            ConditionAst::OpenItem(ident)
        },
        Rule::leave_room => {
            let mut i = when.into_inner();
            let ident = i
                .next()
                .ok_or(AstError::Shape("leave room ident"))?
                .as_str()
                .to_string();
            ConditionAst::LeaveRoom(ident)
        },
        Rule::look_at_item => {
            let mut i = when.into_inner();
            let ident = i
                .next()
                .ok_or(AstError::Shape("look at item ident"))?
                .as_str()
                .to_string();
            ConditionAst::LookAtItem(ident)
        },
        Rule::use_item => {
            let mut i = when.into_inner();
            let item = i.next().ok_or(AstError::Shape("use item ident"))?.as_str().to_string();
            let ability = i
                .next()
                .ok_or(AstError::Shape("use item ability"))?
                .as_str()
                .to_string();
            ConditionAst::UseItem { item, ability }
        },
        Rule::give_to_npc => {
            let mut i = when.into_inner();
            let item = i.next().ok_or(AstError::Shape("give item ident"))?.as_str().to_string();
            let npc = i
                .next()
                .ok_or(AstError::Shape("give to npc ident"))?
                .as_str()
                .to_string();
            ConditionAst::GiveToNpc { item, npc }
        },
        Rule::use_item_on_item => {
            let mut i = when.into_inner();
            let tool = i.next().ok_or(AstError::Shape("use tool ident"))?.as_str().to_string();
            let target = i
                .next()
                .ok_or(AstError::Shape("use target ident"))?
                .as_str()
                .to_string();
            let interaction = i
                .next()
                .ok_or(AstError::Shape("use interaction ident"))?
                .as_str()
                .to_string();
            ConditionAst::UseItemOnItem {
                tool,
                target,
                interaction,
            }
        },
        Rule::act_on_item => {
            let mut i = when.into_inner();
            let action = i
                .next()
                .ok_or(AstError::Shape("act interaction ident"))?
                .as_str()
                .to_string();
            let target = i
                .next()
                .ok_or(AstError::Shape("act target ident"))?
                .as_str()
                .to_string();
            ConditionAst::ActOnItem { target, action }
        },
        Rule::take_from_npc => {
            let mut i = when.into_inner();
            let item = i
                .next()
                .ok_or(AstError::Shape("take-from item ident"))?
                .as_str()
                .to_string();
            let npc = i
                .next()
                .ok_or(AstError::Shape("take-from npc ident"))?
                .as_str()
                .to_string();
            ConditionAst::TakeFromNpc { item, npc }
        },
        Rule::insert_item_into => {
            let mut i = when.into_inner();
            let item = i
                .next()
                .ok_or(AstError::Shape("insert item ident"))?
                .as_str()
                .to_string();
            let container = i
                .next()
                .ok_or(AstError::Shape("insert into container ident"))?
                .as_str()
                .to_string();
            ConditionAst::InsertItemInto { item, container }
        },
        Rule::drop_item => {
            let mut i = when.into_inner();
            let ident = i.next().ok_or(AstError::Shape("drop item ident"))?.as_str().to_string();
            ConditionAst::DropItem(ident)
        },
        Rule::unlock_item => {
            let mut i = when.into_inner();
            let ident = i
                .next()
                .ok_or(AstError::Shape("unlock item ident"))?
                .as_str()
                .to_string();
            ConditionAst::UnlockItem(ident)
        },
        _ => return Err(AstError::Shape("unknown when condition")),
    };

    let block = it.next().ok_or(AstError::Shape("expected block"))?;
    if block.as_rule() != Rule::block {
        return Err(AstError::Shape("expected block"));
    }

    // Parse the trigger body and lower into multiple TriggerAst entries:
    // - Each top-level `if { ... }` becomes its own trigger with those actions.
    // - Top-level `do ...` lines (not inside any if) become an unconditional trigger (if any).
    let inner = extract_body(block.as_str())?;
    let mut unconditional_actions: Vec<ActionAst> = Vec::new();
    let mut lowered: Vec<TriggerAst> = Vec::new();
    let bytes = inner.as_bytes();
    let mut i = 0usize;
    while i < inner.len() {
        // Skip whitespace
        while i < inner.len() && (bytes[i] as char).is_whitespace() {
            i += 1;
        }
        if i >= inner.len() {
            break;
        }
        // Skip comments
        if bytes[i] as char == '#' {
            while i < inner.len() && (bytes[i] as char) != '\n' {
                i += 1;
            }
            continue;
        }
        // If-block
        if inner[i..].starts_with("if ") {
            let if_pos = i;
            // Find opening brace
            let rest = &inner[if_pos + 3..];
            let brace_rel = rest.find('{').ok_or(AstError::Shape("missing '{' after if"))?;
            let cond_text = &rest[..brace_rel].trim();
            let cond = match parse_condition_text(cond_text, sets) {
                Ok(c) => c,
                Err(AstError::Shape(m)) => {
                    let base_offset = str_offset(source, inner);
                    let cond_abs = base_offset + (cond_text.as_ptr() as usize - inner.as_ptr() as usize);
                    let (line, col) = smap.line_col(cond_abs);
                    let snippet = smap.line_snippet(line);
                    return Err(AstError::ShapeAt {
                        msg: m,
                        context: format!(
                            "line {line}, col {col}: {snippet}\n{}^",
                            " ".repeat(col.saturating_sub(1))
                        ),
                    });
                },
                Err(e) => return Err(e),
            };
            // Extract the block body after this '{' balancing braces
            let block_after = &rest[brace_rel..]; // starts with '{'
            let body = extract_body(block_after)?;
            let actions = parse_actions_from_body(body, source, smap, sets)?;
            lowered.push(TriggerAst {
                name: name.clone(),
                note: None,
                src_line,
                event: event.clone(),
                conditions: vec![cond],
                actions,
                only_once,
            });
            // Advance i to after the block we just consumed
            let consumed = brace_rel + 1 + body.len() + 1; // '{' + body + '}'
            i = if_pos + 3 + consumed;
            continue;
        }
        // Top-level do schedule ... or do ... line
        if inner[i..].starts_with("do schedule in ") || inner[i..].starts_with("do schedule on ") {
            let (actions, used) = parse_schedule_with_if_blocks(&inner[i..], source, smap, sets)?;
            unconditional_actions.extend(actions);
            i += used;
            continue;
        }
        if inner[i..].starts_with("do ") {
            // Consume a single line
            let mut j = i;
            while j < inner.len() && (bytes[j] as char) != '\n' {
                j += 1;
            }
            let line = inner[i..j].trim_end();
            match parse_action_from_str(line) {
                Ok(a) => unconditional_actions.push(a),
                Err(AstError::Shape(m)) => {
                    let base = str_offset(source, inner);
                    let abs = base + i;
                    let (line_no, col) = smap.line_col(abs);
                    let snippet = smap.line_snippet(line_no);
                    return Err(AstError::ShapeAt {
                        msg: m,
                        context: format!(
                            "line {line_no}, col {col}: {snippet}\n{}^",
                            " ".repeat(col.saturating_sub(1))
                        ),
                    });
                },
                Err(e) => return Err(e),
            }
            i = j;
            continue;
        }
        // Unknown token on this line, skip to newline
        while i < inner.len() && (bytes[i] as char) != '\n' {
            i += 1;
        }
    }
    if !unconditional_actions.is_empty() {
        lowered.push(TriggerAst {
            name,
            note: trig_note.clone(),
            src_line,
            event,
            conditions: Vec::new(),
            actions: unconditional_actions,
            only_once,
        });
    }
    // Inject note into previously lowered triggers
    for t in &mut lowered {
        if t.note.is_none() {
            t.note = trig_note.clone();
        }
    }
    Ok(lowered)
}

fn parse_room_pair(room: pest::iterators::Pair<Rule>, _source: &str) -> Result<RoomAst, AstError> {
    // room_def = "room" ~ ident ~ room_block
    let (src_line, _src_col) = room.as_span().start_pos().line_col();
    let mut it = room.into_inner();
    // capture source line from the outer pair's span; .line_col() is 1-based
    // Note: this is the start of the room keyword; good enough for a reference
    let src_line = src_line;
    let id = it
        .next()
        .ok_or(AstError::Shape("expected room ident"))?
        .as_str()
        .to_string();
    let block = it.next().ok_or(AstError::Shape("expected room block"))?;
    if block.as_rule() != Rule::room_block {
        return Err(AstError::Shape("expected room block"));
    }
    let mut name: Option<String> = None;
    let mut desc: Option<String> = None;
    let mut visited: Option<bool> = None;
    let mut exits: Vec<(String, crate::ExitAst)> = Vec::new();
    let mut overlays: Vec<crate::OverlayAst> = Vec::new();
    for stmt in block.into_inner() {
        // room_block yields Rule::room_stmt nodes; unwrap to the concrete inner rule
        let inner_stmt = {
            let mut it = stmt.clone().into_inner();
            if let Some(p) = it.next() { p } else { stmt.clone() }
        };
        match inner_stmt.as_rule() {
            Rule::room_name => {
                let s = inner_stmt
                    .into_inner()
                    .next()
                    .ok_or(AstError::Shape("missing room name string"))?;
                name = Some(unquote(s.as_str()));
            },
            Rule::room_desc => {
                let s = inner_stmt
                    .into_inner()
                    .next()
                    .ok_or(AstError::Shape("missing room desc string"))?;
                desc = Some(unquote(s.as_str()));
            },
            Rule::room_visited => {
                let tok = inner_stmt
                    .into_inner()
                    .next()
                    .ok_or(AstError::Shape("missing visited token"))?;
                let val = match tok.as_str() {
                    "true" => true,
                    "false" => false,
                    _ => return Err(AstError::Shape("visited must be true or false")),
                };
                visited = Some(val);
            },
            Rule::exit_stmt => {
                let mut it = inner_stmt.into_inner();
                let dir = it.next().ok_or(AstError::Shape("exit direction"))?.as_str().to_string();
                let to = it
                    .next()
                    .ok_or(AstError::Shape("exit destination"))?
                    .as_str()
                    .to_string();
                // Defaults
                let mut hidden = false;
                let mut locked = false;
                let mut barred_message: Option<String> = None;
                let mut required_items: Vec<String> = Vec::new();
                let mut required_flags: Vec<String> = Vec::new();
                if let Some(next) = it.next() {
                    if next.as_rule() == Rule::exit_opts {
                        for opt in next.into_inner() {
                            // Simplest detection by textual head, then use children for values
                            let opt_text = opt.as_str().trim();
                            if opt_text == "hidden" {
                                hidden = true;
                                continue;
                            }
                            if opt_text == "locked" {
                                locked = true;
                                continue;
                            }

                            // pull children
                            let children: Vec<_> = opt.clone().into_inner().collect();
                            // barred <string>
                            if let Some(s) = children.iter().find(|p| p.as_rule() == Rule::string) {
                                barred_message = Some(unquote(s.as_str()));
                                continue;
                            }
                            // required_items(...): list of idents only
                            if children.iter().all(|p| p.as_rule() == Rule::ident)
                                && opt_text.starts_with("required_items")
                            {
                                for idp in children {
                                    required_items.push(idp.as_str().to_string());
                                }
                                continue;
                            }
                            // required_flags(...): list of idents or flag_req; we normalize to base name
                            if opt_text.starts_with("required_flags") {
                                for frp in opt.into_inner() {
                                    match frp.as_rule() {
                                        Rule::ident => {
                                            required_flags.push(frp.as_str().to_string());
                                        },
                                        Rule::flag_req => {
                                            // Extract ident child and keep only base name (ignore step/end since equality is by name)
                                            let mut itf = frp.into_inner();
                                            let ident =
                                                itf.next().ok_or(AstError::Shape("flag ident"))?.as_str().to_string();
                                            let base = ident.split('#').next().unwrap_or(&ident).to_string();
                                            required_flags.push(base);
                                        },
                                        _ => {},
                                    }
                                }
                                continue;
                            }
                        }
                    }
                }
                exits.push((
                    dir,
                    crate::ExitAst {
                        to,
                        hidden,
                        locked,
                        barred_message,
                        required_flags,
                        required_items,
                    },
                ));
            },
            Rule::overlay_stmt => {
                // overlay if <cond_list> { text "..." }
                let mut it = inner_stmt.into_inner();
                // First group: overlay_cond_list
                let conds_pair = it.next().ok_or(AstError::Shape("overlay cond list"))?;
                let mut conds = Vec::new();
                for cp in conds_pair.into_inner() {
                    if cp.as_rule() != Rule::overlay_cond {
                        continue;
                    }
                    let text = cp.as_str().trim();
                    let mut kids = cp.clone().into_inner();
                    if let Some(stripped) = text.strip_prefix("flag set ") {
                        let name = kids.next().ok_or(AstError::Shape("flag name"))?.as_str().to_string();
                        debug_assert_eq!(stripped, name);
                        conds.push(crate::OverlayCondAst::FlagSet(name));
                        continue;
                    }
                    if let Some(stripped) = text.strip_prefix("flag unset ") {
                        let name = kids.next().ok_or(AstError::Shape("flag name"))?.as_str().to_string();
                        debug_assert_eq!(stripped, name);
                        conds.push(crate::OverlayCondAst::FlagUnset(name));
                        continue;
                    }
                    if let Some(stripped) = text.strip_prefix("flag complete ") {
                        let name = kids.next().ok_or(AstError::Shape("flag name"))?.as_str().to_string();
                        debug_assert_eq!(stripped, name);
                        conds.push(crate::OverlayCondAst::FlagComplete(name));
                        continue;
                    }
                    if let Some(stripped) = text.strip_prefix("item present ") {
                        let item = kids.next().ok_or(AstError::Shape("item id"))?.as_str().to_string();
                        debug_assert_eq!(stripped, item);
                        conds.push(crate::OverlayCondAst::ItemPresent(item));
                        continue;
                    }
                    if let Some(stripped) = text.strip_prefix("item absent ") {
                        let item = kids.next().ok_or(AstError::Shape("item id"))?.as_str().to_string();
                        debug_assert_eq!(stripped, item);
                        conds.push(crate::OverlayCondAst::ItemAbsent(item));
                        continue;
                    }
                    if let Some(_) = text.strip_prefix("player has item ") {
                        let item = kids.next().ok_or(AstError::Shape("item id"))?.as_str().to_string();
                        conds.push(crate::OverlayCondAst::PlayerHasItem(item));
                        continue;
                    }
                    if let Some(_) = text.strip_prefix("player missing item ") {
                        let item = kids.next().ok_or(AstError::Shape("item id"))?.as_str().to_string();
                        conds.push(crate::OverlayCondAst::PlayerMissingItem(item));
                        continue;
                    }
                    if let Some(_) = text.strip_prefix("npc present ") {
                        let npc = kids.next().ok_or(AstError::Shape("npc id"))?.as_str().to_string();
                        conds.push(crate::OverlayCondAst::NpcPresent(npc));
                        continue;
                    }
                    if let Some(_) = text.strip_prefix("npc absent ") {
                        let npc = kids.next().ok_or(AstError::Shape("npc id"))?.as_str().to_string();
                        conds.push(crate::OverlayCondAst::NpcAbsent(npc));
                        continue;
                    }
                    if let Some(_) = text.strip_prefix("npc in state ") {
                        let npc = kids.next().ok_or(AstError::Shape("npc id"))?.as_str().to_string();
                        let nxt = kids.next().ok_or(AstError::Shape("state token"))?;
                        let oc = match nxt.as_rule() {
                            Rule::ident => crate::OverlayCondAst::NpcInState {
                                npc,
                                state: crate::NpcStateValue::Named(nxt.as_str().to_string()),
                            },
                            Rule::string => crate::OverlayCondAst::NpcInState {
                                npc,
                                state: crate::NpcStateValue::Custom(unquote(nxt.as_str())),
                            },
                            _ => {
                                let mut sub = nxt.into_inner();
                                let sval = sub.next().ok_or(AstError::Shape("custom string"))?;
                                crate::OverlayCondAst::NpcInState {
                                    npc,
                                    state: crate::NpcStateValue::Custom(unquote(sval.as_str())),
                                }
                            },
                        };
                        conds.push(oc);
                        continue;
                    }
                    if let Some(_) = text.strip_prefix("item in room ") {
                        let item = kids.next().ok_or(AstError::Shape("item id"))?.as_str().to_string();
                        let room = kids.next().ok_or(AstError::Shape("room id"))?.as_str().to_string();
                        conds.push(crate::OverlayCondAst::ItemInRoom { item, room });
                        continue;
                    }
                    // Unknown overlay condition; ignore silently per current behavior
                }
                // Ensure at least one condition was parsed (catch typos early)
                if conds.is_empty() {
                    return Err(AstError::Shape("overlay requires at least one condition"));
                }

                // Then block with text
                let block = it.next().ok_or(AstError::Shape("overlay block"))?;
                let mut txt = String::new();
                for p in block.into_inner() {
                    if p.as_rule() == Rule::string {
                        txt = unquote(p.as_str());
                        break;
                    }
                }
                overlays.push(crate::OverlayAst {
                    conditions: conds,
                    text: txt,
                });
            },
            Rule::overlay_flag_pair_stmt => {
                // overlay if flag <id> { set "..." unset "..." }
                let mut it = inner_stmt.into_inner();
                let flag = it.next().ok_or(AstError::Shape("flag name"))?.as_str().to_string();
                let block = it.next().ok_or(AstError::Shape("flag pair block"))?;
                let mut bi = block.into_inner();
                let set_txt = unquote(bi.next().ok_or(AstError::Shape("set text"))?.as_str());
                let unset_txt = unquote(bi.next().ok_or(AstError::Shape("unset text"))?.as_str());
                overlays.push(crate::OverlayAst {
                    conditions: vec![crate::OverlayCondAst::FlagSet(flag.clone())],
                    text: set_txt,
                });
                overlays.push(crate::OverlayAst {
                    conditions: vec![crate::OverlayCondAst::FlagUnset(flag)],
                    text: unset_txt,
                });
            },
            Rule::overlay_item_pair_stmt => {
                // overlay if item <id> { present "..." absent "..." }
                let mut it = inner_stmt.into_inner();
                let item = it.next().ok_or(AstError::Shape("item id"))?.as_str().to_string();
                let block = it.next().ok_or(AstError::Shape("item pair block"))?;
                let mut bi = block.into_inner();
                let present_txt = unquote(bi.next().ok_or(AstError::Shape("present text"))?.as_str());
                let absent_txt = unquote(bi.next().ok_or(AstError::Shape("absent text"))?.as_str());
                overlays.push(crate::OverlayAst {
                    conditions: vec![crate::OverlayCondAst::ItemPresent(item.clone())],
                    text: present_txt,
                });
                overlays.push(crate::OverlayAst {
                    conditions: vec![crate::OverlayCondAst::ItemAbsent(item)],
                    text: absent_txt,
                });
            },
            Rule::overlay_npc_pair_stmt => {
                // overlay if npc <id> { present "..." absent "..." }
                let mut it = inner_stmt.into_inner();
                let npc = it.next().ok_or(AstError::Shape("npc id"))?.as_str().to_string();
                let block = it.next().ok_or(AstError::Shape("npc pair block"))?;
                let mut bi = block.into_inner();
                let present_txt = unquote(bi.next().ok_or(AstError::Shape("present text"))?.as_str());
                let absent_txt = unquote(bi.next().ok_or(AstError::Shape("absent text"))?.as_str());
                overlays.push(crate::OverlayAst {
                    conditions: vec![crate::OverlayCondAst::NpcPresent(npc.clone())],
                    text: present_txt,
                });
                overlays.push(crate::OverlayAst {
                    conditions: vec![crate::OverlayCondAst::NpcAbsent(npc)],
                    text: absent_txt,
                });
            },
            Rule::overlay_npc_states_stmt => {
                // overlay if npc <id> here { <state> "..." | custom(<id>) "..." }+
                let mut it = inner_stmt.into_inner();
                let npc = it.next().ok_or(AstError::Shape("npc id"))?.as_str().to_string();
                let block = it.next().ok_or(AstError::Shape("npc states block"))?;
                for line in block.into_inner() {
                    let mut kids = line.clone().into_inner();
                    let is_custom = line.as_str().trim_start().starts_with("custom(");
                    if is_custom {
                        let mut state_ident: Option<String> = None;
                        let mut text = None;
                        for p in kids {
                            match p.as_rule() {
                                Rule::ident => state_ident = Some(p.as_str().to_string()),
                                Rule::string => text = Some(unquote(p.as_str())),
                                _ => {},
                            }
                        }
                        let s = state_ident.ok_or(AstError::Shape("custom(state) requires ident"))?;
                        let txt = text.ok_or(AstError::Shape("custom(state) requires text"))?;
                        overlays.push(crate::OverlayAst {
                            conditions: vec![
                                crate::OverlayCondAst::NpcPresent(npc.clone()),
                                crate::OverlayCondAst::NpcInState {
                                    npc: npc.clone(),
                                    state: crate::NpcStateValue::Custom(s),
                                },
                            ],
                            text: txt,
                        });
                    } else {
                        // named state
                        let state_tok = kids.next().ok_or(AstError::Shape("npc state name"))?;
                        let state_name = state_tok.as_str().to_string();
                        let txt_pair = kids.next().ok_or(AstError::Shape("npc state text"))?;
                        let text = unquote(txt_pair.as_str());
                        overlays.push(crate::OverlayAst {
                            conditions: vec![
                                crate::OverlayCondAst::NpcPresent(npc.clone()),
                                crate::OverlayCondAst::NpcInState {
                                    npc: npc.clone(),
                                    state: crate::NpcStateValue::Named(state_name),
                                },
                            ],
                            text,
                        });
                    }
                }
            },
            _ => {},
        }
    }
    let name = name.ok_or(AstError::Shape("room missing name"))?;
    let desc = desc.ok_or(AstError::Shape("room missing desc"))?;
    Ok(RoomAst {
        id,
        name,
        desc,
        visited: visited.unwrap_or(false),
        exits,
        overlays,
        src_line,
    })
}

fn parse_item_pair(item: pest::iterators::Pair<Rule>, _source: &str) -> Result<ItemAst, AstError> {
    let (src_line, _src_col) = item.as_span().start_pos().line_col();
    let mut it = item.into_inner();
    let id = it
        .next()
        .ok_or(AstError::Shape("expected item ident"))?
        .as_str()
        .to_string();
    let block = it.next().ok_or(AstError::Shape("expected item block"))?;
    let mut name: Option<String> = None;
    let mut desc: Option<String> = None;
    let mut portable: Option<bool> = None;
    let mut location: Option<ItemLocationAst> = None;
    let mut container_state: Option<ContainerStateAst> = None;
    let mut restricted: Option<bool> = None;
    let mut abilities: Vec<ItemAbilityAst> = Vec::new();
    let mut text: Option<String> = None;
    for stmt in block.into_inner() {
        match stmt.as_rule() {
            Rule::item_name => {
                let s = stmt.into_inner().next().ok_or(AstError::Shape("missing item name"))?;
                name = Some(unquote(s.as_str()));
            },
            Rule::item_desc => {
                let s = stmt.into_inner().next().ok_or(AstError::Shape("missing item desc"))?;
                desc = Some(unquote(s.as_str()));
            },
            Rule::item_portable => {
                let tok = stmt
                    .into_inner()
                    .next()
                    .ok_or(AstError::Shape("missing portable token"))?;
                portable = Some(tok.as_str() == "true");
            },
            Rule::item_restricted => {
                let tok = stmt
                    .into_inner()
                    .next()
                    .ok_or(AstError::Shape("missing restricted token"))?;
                restricted = Some(tok.as_str() == "true");
            },
            Rule::item_location => {
                let mut li = stmt.into_inner();
                let branch = li.next().ok_or(AstError::Shape("location kind"))?;
                let loc = match branch.as_rule() {
                    Rule::inventory_loc => {
                        let owner = branch
                            .into_inner()
                            .next()
                            .ok_or(AstError::Shape("inventory id"))?
                            .as_str()
                            .to_string();
                        ItemLocationAst::Inventory(owner)
                    },
                    Rule::room_loc => {
                        let room = branch
                            .into_inner()
                            .next()
                            .ok_or(AstError::Shape("room id"))?
                            .as_str()
                            .to_string();
                        ItemLocationAst::Room(room)
                    },
                    Rule::npc_loc => {
                        let npc = branch
                            .into_inner()
                            .next()
                            .ok_or(AstError::Shape("npc id"))?
                            .as_str()
                            .to_string();
                        ItemLocationAst::Npc(npc)
                    },
                    Rule::chest_loc => {
                        let chest = branch
                            .into_inner()
                            .next()
                            .ok_or(AstError::Shape("chest id"))?
                            .as_str()
                            .to_string();
                        ItemLocationAst::Chest(chest)
                    },
                    Rule::nowhere_loc => {
                        let note = branch
                            .into_inner()
                            .next()
                            .ok_or(AstError::Shape("nowhere note"))?
                            .as_str();
                        ItemLocationAst::Nowhere(unquote(note))
                    },
                    _ => return Err(AstError::Shape("unknown location kind")),
                };
                location = Some(loc);
            },
            Rule::item_container_state => {
                let val = stmt
                    .as_str()
                    .split_whitespace()
                    .last()
                    .ok_or(AstError::Shape("container state"))?;
                container_state = match val {
                    "open" => Some(ContainerStateAst::Open),
                    "closed" => Some(ContainerStateAst::Closed),
                    "locked" => Some(ContainerStateAst::Locked),
                    "transparentClosed" => Some(ContainerStateAst::TransparentClosed),
                    "transparentLocked" => Some(ContainerStateAst::TransparentLocked),
                    "none" => None,
                    _ => None,
                };
            },
            Rule::item_ability => {
                let mut ai = stmt.into_inner();
                let ability = ai.next().ok_or(AstError::Shape("ability name"))?.as_str().to_string();
                let target = ai.next().map(|p| p.as_str().to_string());
                abilities.push(ItemAbilityAst { ability, target });
            },
            Rule::item_text => {
                let s = stmt.into_inner().next().ok_or(AstError::Shape("missing text"))?;
                text = Some(unquote(s.as_str()));
            },
            _ => {},
        }
    }
    let name = name.ok_or(AstError::Shape("item missing name"))?;
    let desc = desc.ok_or(AstError::Shape("item missing desc"))?;
    let portable = portable.ok_or(AstError::Shape("item missing portable"))?;
    let location = location.ok_or(AstError::Shape("item missing location"))?;
    Ok(ItemAst {
        id,
        name,
        desc,
        portable,
        location,
        container_state,
        restricted: restricted.unwrap_or(false),
        abilities,
        text,
        src_line,
    })
}

fn parse_spinner_pair(sp: pest::iterators::Pair<Rule>, _source: &str) -> Result<SpinnerAst, AstError> {
    let (src_line, _src_col) = sp.as_span().start_pos().line_col();
    let mut it = sp.into_inner();
    let id = it
        .next()
        .ok_or(AstError::Shape("expected spinner ident"))?
        .as_str()
        .to_string();
    let block = it.next().ok_or(AstError::Shape("expected spinner block"))?;
    let mut wedges = Vec::new();
    for w in block.into_inner() {
        let mut wi = w.into_inner();
        let text_pair = wi.next().ok_or(AstError::Shape("wedge text"))?;
        let width_pair = wi.next().ok_or(AstError::Shape("wedge width"))?;
        let text = unquote(text_pair.as_str());
        let width: usize = width_pair
            .as_str()
            .parse()
            .map_err(|_| AstError::Shape("invalid wedge width"))?;
        wedges.push(SpinnerWedgeAst { text, width });
    }
    Ok(SpinnerAst { id, wedges, src_line })
}

/// Parse only rooms from a source (helper/testing).
pub fn parse_rooms(source: &str) -> Result<Vec<RoomAst>, AstError> {
    let (_, rooms, _, _) = parse_program_full(source)?;
    Ok(rooms)
}

/// Parse only items from a source (helper/testing).
pub fn parse_items(source: &str) -> Result<Vec<ItemAst>, AstError> {
    let (_, _, items, _) = parse_program_full(source)?;
    Ok(items)
}

<<<<<<< HEAD
/// Parse goals from a source file using a simple line-based parser.
pub fn parse_goals(source: &str) -> Result<Vec<GoalAst>, AstError> {
    struct GoalBuilder {
        id: String,
        name: String,
        description: String,
        group: GoalGroupAst,
        start_when: Option<GoalConditionAst>,
        done_when: Option<GoalConditionAst>,
        src_line: usize,
    }

    let mut goals = Vec::new();
    let mut cur: Option<GoalBuilder> = None;
    for (idx, raw) in source.lines().enumerate() {
        let line = raw.trim();
        if line.is_empty() {
            continue;
        }
        if let Some(rest) = line.strip_prefix("goal ") {
            if let Some(g) = cur.take() {
                let done = g.done_when.ok_or(AstError::Shape("goal missing done when"))?;
                goals.push(GoalAst {
                    id: g.id,
                    name: g.name,
                    description: g.description,
                    group: g.group,
                    start_when: g.start_when,
                    done_when: done,
                    src_line: g.src_line,
                });
            }
            let mut parts = rest.splitn(2, ' ');
            let id = parts.next().ok_or(AstError::Shape("goal id"))?.to_string();
            let name_part = parts.next().ok_or(AstError::Shape("goal name"))?;
            let name = unquote(name_part.trim());
            cur = Some(GoalBuilder {
                id,
                name,
                description: String::new(),
                group: GoalGroupAst::Required,
                start_when: None,
                done_when: None,
                src_line: idx + 1,
            });
            continue;
        }
        if let Some(g) = cur.as_mut() {
            if let Some(rest) = line.strip_prefix("desc ") {
                g.description = unquote(rest.trim());
            } else if let Some(rest) = line.strip_prefix("group ") {
                g.group = match rest.trim() {
                    "required" => GoalGroupAst::Required,
                    "optional" => GoalGroupAst::Optional,
                    "status-effect" => GoalGroupAst::StatusEffect,
                    other => {
                        return Err(AstError::ShapeAt {
                            msg: "unknown goal group",
                            context: other.to_string(),
                        });
                    },
                };
            } else if let Some(rest) = line.strip_prefix("start when ") {
                g.start_when = Some(parse_goal_condition_text(rest)?);
            } else if let Some(rest) = line.strip_prefix("done when ") {
                g.done_when = Some(parse_goal_condition_text(rest)?);
            }
        }
    }
    if let Some(g) = cur {
        let done = g.done_when.ok_or(AstError::Shape("goal missing done when"))?;
        goals.push(GoalAst {
            id: g.id,
            name: g.name,
            description: g.description,
            group: g.group,
            start_when: g.start_when,
            done_when: done,
            src_line: g.src_line,
        });
    }
    Ok(goals)
=======
/// Parse only spinners from a source (helper/testing).
pub fn parse_spinners(source: &str) -> Result<Vec<SpinnerAst>, AstError> {
    let (_, _, _, spinners) = parse_program_full(source)?;
    Ok(spinners)
>>>>>>> d8c32413
}

fn unquote(s: &str) -> String {
    parse_string(s).unwrap_or_else(|_| s.to_string())
}

/// Parse a string literal (supports "...", r"...", and """..."""). Returns the decoded value.
fn parse_string(s: &str) -> Result<String, AstError> {
    let (v, _u) = parse_string_at(s)?;
    Ok(v)
}

/// Parse a string literal starting at the beginning of `s`. Returns (decoded, bytes_consumed).
fn parse_string_at(s: &str) -> Result<(String, usize), AstError> {
    let b = s.as_bytes();
    if b.is_empty() {
        return Err(AstError::Shape("empty string"));
    }
    // Triple-quoted
    if s.starts_with("\"\"\"") {
        let mut out = String::new();
        let mut i = 3usize; // after opening """
        let mut escape = false;
        while i < s.len() {
            if !escape && s[i..].starts_with("\"\"\"") {
                return Ok((out, i + 3));
            }
            let ch = s[i..].chars().next().unwrap();
            i += ch.len_utf8();
            if escape {
                match ch {
                    'n' => out.push('\n'),
                    'r' => out.push('\r'),
                    't' => out.push('\t'),
                    '"' => out.push('"'),
                    '\\' => out.push('\\'),
                    other => {
                        out.push('\\');
                        out.push(other);
                    },
                }
                escape = false;
                continue;
            }
            if ch == '\\' {
                escape = true;
            } else {
                out.push(ch);
            }
        }
        return Err(AstError::Shape("missing closing triple quote"));
    }
    // Raw r"..." and hashed raw r#"..."#
    if s.starts_with('r') {
        // Count hashes after r
        let mut i = 1usize;
        while i < s.len() && s.as_bytes()[i] as char == '#' {
            i += 1;
        }
        if i < s.len() && s.as_bytes()[i] as char == '"' {
            let num_hashes = i - 1;
            let close_seq = {
                let mut seq = String::from("\"");
                for _ in 0..num_hashes {
                    seq.push('#');
                }
                seq
            };
            let content_start = i + 1;
            let rest = &s[content_start..];
            if let Some(pos) = rest.find(&close_seq) {
                let val = &rest[..pos];
                return Ok((val.to_string(), content_start + pos + close_seq.len()));
            } else {
                return Err(AstError::Shape("missing closing raw quote"));
            }
        }
    }
    // Single-quoted
    if b[0] as char == '\'' {
        let mut out = String::new();
        let mut i = 1usize; // skip opening '
        let mut escape = false;
        while i < s.len() {
            let ch = s[i..].chars().next().unwrap();
            i += ch.len_utf8();
            if escape {
                match ch {
                    'n' => out.push('\n'),
                    'r' => out.push('\r'),
                    't' => out.push('\t'),
                    '\'' => out.push('\''),
                    '"' => out.push('"'),
                    '\\' => out.push('\\'),
                    other => {
                        out.push('\\');
                        out.push(other);
                    },
                }
                escape = false;
                continue;
            }
            match ch {
                '\\' => {
                    escape = true;
                },
                '\'' => return Ok((out, i)),
                _ => out.push(ch),
            }
        }
        return Err(AstError::Shape("missing closing single quote"));
    }
    // Regular quoted
    if b[0] as char != '"' {
        return Err(AstError::Shape("missing opening quote"));
    }
    let mut out = String::new();
    let mut i = 1usize; // skip opening quote
    let mut escape = false;
    while i < s.len() {
        let ch = s[i..].chars().next().unwrap();
        i += ch.len_utf8();
        if escape {
            match ch {
                'n' => out.push('\n'),
                'r' => out.push('\r'),
                't' => out.push('\t'),
                '"' => out.push('"'),
                '\\' => out.push('\\'),
                other => {
                    out.push('\\');
                    out.push(other);
                },
            }
            escape = false;
            continue;
        }
        match ch {
            '\\' => {
                escape = true;
            },
            '"' => return Ok((out, i)),
            _ => out.push(ch),
        }
    }
    Err(AstError::Shape("missing closing quote"))
}

fn extract_body(src: &str) -> Result<&str, AstError> {
    let bytes = src.as_bytes();
    let mut depth = 0i32;
    let mut start = None;
    let mut end = None;
    let mut i = 0usize;
    let mut in_str = false;
    let mut escape = false;
    let mut in_comment = false;
    let mut at_line_start = true;
    while i < bytes.len() {
        let c = bytes[i] as char;
        if in_comment {
            if c == '\n' {
                in_comment = false;
                at_line_start = true;
            }
            i += 1;
            continue;
        }
        if in_str {
            if escape {
                escape = false;
            } else {
                if c == '\\' {
                    escape = true;
                } else if c == '"' {
                    in_str = false;
                }
            }
            // inside string, line starts don't apply
            i += 1;
            continue;
        }
        match c {
            '\n' => {
                at_line_start = true;
            },
            ' ' | '\t' | '\r' => {
                // keep at_line_start as-is
            },
            '"' => {
                in_str = true;
                at_line_start = false;
            },
            '#' => {
                // Treat '#' as a comment only if it begins the line (ignoring leading spaces)
                if at_line_start {
                    in_comment = true;
                }
                at_line_start = false;
            },
            '{' => {
                if depth == 0 {
                    start = Some(i + 1);
                }
                depth += 1;
                at_line_start = false;
            },
            '}' => {
                depth -= 1;
                if depth == 0 {
                    end = Some(i);
                    break;
                }
                at_line_start = false;
            },
            _ => {
                at_line_start = false;
            },
        }
        i += 1;
    }
    let s = start.ok_or(AstError::Shape("missing '{' body start"))?;
    let e = end.ok_or(AstError::Shape("missing '}' body end"))?;
    Ok(&src[s..e])
}

fn parse_condition_text(text: &str, sets: &HashMap<String, Vec<String>>) -> Result<ConditionAst, AstError> {
    let t = text.trim();
    if let Some(inner) = t.strip_prefix("all(") {
        let inner = inner.strip_suffix(')').ok_or(AstError::Shape("all() close"))?;
        let parts = split_top_level_commas(inner);
        let mut kids = Vec::new();
        for p in parts {
            kids.push(parse_condition_text(p, sets)?);
        }
        return Ok(ConditionAst::All(kids));
    }
    if let Some(inner) = t.strip_prefix("any(") {
        let inner = inner.strip_suffix(')').ok_or(AstError::Shape("any() close"))?;
        let parts = split_top_level_commas(inner);
        let mut kids = Vec::new();
        for p in parts {
            kids.push(parse_condition_text(p, sets)?);
        }
        return Ok(ConditionAst::Any(kids));
    }
    if let Some(rest) = t.strip_prefix("has flag ") {
        return Ok(ConditionAst::HasFlag(rest.trim().to_string()));
    }
    if let Some(rest) = t.strip_prefix("missing flag ") {
        return Ok(ConditionAst::MissingFlag(rest.trim().to_string()));
    }
    if let Some(rest) = t.strip_prefix("has item ") {
        return Ok(ConditionAst::HasItem(rest.trim().to_string()));
    }
    if let Some(rest) = t.strip_prefix("has visited room ") {
        return Ok(ConditionAst::HasVisited(rest.trim().to_string()));
    }
    if let Some(rest) = t.strip_prefix("missing item ") {
        return Ok(ConditionAst::MissingItem(rest.trim().to_string()));
    }
    if let Some(rest) = t.strip_prefix("flag in progress ") {
        return Ok(ConditionAst::FlagInProgress(rest.trim().to_string()));
    }
    if let Some(rest) = t.strip_prefix("flag complete ") {
        return Ok(ConditionAst::FlagComplete(rest.trim().to_string()));
    }
    if let Some(rest) = t.strip_prefix("with npc ") {
        return Ok(ConditionAst::WithNpc(rest.trim().to_string()));
    }
    if let Some(rest) = t.strip_prefix("npc has item ") {
        let rest = rest.trim();
        if let Some(space) = rest.find(' ') {
            let npc = &rest[..space];
            let item = rest[space + 1..].trim();
            return Ok(ConditionAst::NpcHasItem {
                npc: npc.to_string(),
                item: item.to_string(),
            });
        }
        return Err(AstError::Shape("npc has item syntax"));
    }
    if let Some(rest) = t.strip_prefix("npc in state ") {
        let rest = rest.trim();
        if let Some(space) = rest.find(' ') {
            let npc = &rest[..space];
            let state = rest[space + 1..].trim();
            return Ok(ConditionAst::NpcInState {
                npc: npc.to_string(),
                state: state.to_string(),
            });
        }
        return Err(AstError::Shape("npc in state syntax"));
    }
    // Preferred: container <container> has item <item>
    if let Some(rest) = t.strip_prefix("container ") {
        let rest = rest.trim();
        if let Some(idx) = rest.find(" has item ") {
            let container = &rest[..idx];
            let item = &rest[idx + " has item ".len()..];
            return Ok(ConditionAst::ContainerHasItem {
                container: container.trim().to_string(),
                item: item.trim().to_string(),
            });
        }
    }
    if let Some(rest) = t.strip_prefix("container has item ") {
        let rest = rest.trim();
        if let Some(space) = rest.find(' ') {
            let container = &rest[..space];
            let item = rest[space + 1..].trim();
            return Ok(ConditionAst::ContainerHasItem {
                container: container.to_string(),
                item: item.to_string(),
            });
        }
        return Err(AstError::Shape("container has item syntax"));
    }
    if let Some(rest) = t.strip_prefix("ambient ") {
        let rest = rest.trim();
        if let Some(idx) = rest.find(" in rooms ") {
            let spinner = rest[..idx].trim().to_string();
            let list = rest[idx + 10..].trim();
            let mut rooms: Vec<String> = Vec::new();
            for tok in list.split(',').map(|s| s.trim()).filter(|s| !s.is_empty()) {
                if let Some(v) = sets.get(tok) {
                    rooms.extend(v.clone());
                } else {
                    rooms.push(tok.to_string());
                }
            }
            return Ok(ConditionAst::Ambient {
                spinner,
                rooms: Some(rooms),
            });
        } else {
            return Ok(ConditionAst::Ambient {
                spinner: rest.to_string(),
                rooms: None,
            });
        }
    }
    // Preferred shorthand: "in rooms <r1,r2,...>" expands to any(player in room r1, player in room r2, ...)
    if let Some(rest) = t.strip_prefix("in rooms ") {
        let list = rest.trim();
        let mut rooms: Vec<String> = Vec::new();
        for tok in list.split(',').map(|s| s.trim()).filter(|s| !s.is_empty()) {
            if let Some(v) = sets.get(tok) {
                rooms.extend(v.clone());
            } else {
                rooms.push(tok.to_string());
            }
        }
        // If only one room, return simple PlayerInRoom; else return Any of PlayerInRoom
        if rooms.len() == 1 {
            return Ok(ConditionAst::PlayerInRoom(rooms.remove(0)));
        } else if !rooms.is_empty() {
            let kids = rooms.into_iter().map(ConditionAst::PlayerInRoom).collect();
            return Ok(ConditionAst::Any(kids));
        } else {
            return Err(AstError::Shape("in rooms requires at least one room"));
        }
    }
    if let Some(rest) = t.strip_prefix("player in room ") {
        return Ok(ConditionAst::PlayerInRoom(rest.trim().to_string()));
    }
    if let Some(rest) = t.strip_prefix("chance ") {
        let rest = rest.trim();
        let num = rest.strip_suffix('%').ok_or(AstError::Shape("chance percent %"))?;
        let pct: f64 = num
            .trim()
            .parse()
            .map_err(|_| AstError::Shape("invalid chance percent"))?;
        return Ok(ConditionAst::ChancePercent(pct));
    }
    Err(AstError::Shape("unknown condition"))
}

fn parse_goal_condition_text(text: &str) -> Result<GoalConditionAst, AstError> {
    let t = text.trim();
    if let Some(rest) = t.strip_prefix("has flag ") {
        return Ok(GoalConditionAst::HasFlag(rest.trim().to_string()));
    }
    if let Some(rest) = t.strip_prefix("missing flag ") {
        return Ok(GoalConditionAst::MissingFlag(rest.trim().to_string()));
    }
    if let Some(rest) = t.strip_prefix("has item ") {
        return Ok(GoalConditionAst::HasItem(rest.trim().to_string()));
    }
    if let Some(rest) = t.strip_prefix("reached room ") {
        return Ok(GoalConditionAst::ReachedRoom(rest.trim().to_string()));
    }
    if let Some(rest) = t.strip_prefix("goal complete ") {
        return Ok(GoalConditionAst::GoalComplete(rest.trim().to_string()));
    }
    if let Some(rest) = t.strip_prefix("flag complete ") {
        return Ok(GoalConditionAst::FlagComplete(rest.trim().to_string()));
    }
    if let Some(rest) = t.strip_prefix("flag in progress ") {
        return Ok(GoalConditionAst::FlagInProgress(rest.trim().to_string()));
    }
    Err(AstError::Shape("unknown goal condition"))
}

fn split_top_level_commas(s: &str) -> Vec<&str> {
    let mut out = Vec::new();
    let mut depth = 0i32;
    let mut start = 0usize;
    let bytes = s.as_bytes();
    for (i, &b) in bytes.iter().enumerate() {
        match b as char {
            '(' => depth += 1,
            ')' => depth -= 1,
            ',' if depth == 0 => {
                // Only split at commas that separate conditions, not those inside
                // lists like "ambient ... in rooms a,b,c".
                let mut j = i + 1;
                while j < bytes.len() && (bytes[j] as char).is_whitespace() {
                    j += 1;
                }
                // capture next word
                let mut k = j;
                while k < bytes.len() {
                    let ch = bytes[k] as char;
                    if ch.is_alphanumeric() || ch == '-' || ch == '_' {
                        k += 1;
                    } else {
                        break;
                    }
                }
                let next_word = if j < k {
                    s[j..k].to_ascii_lowercase()
                } else {
                    String::new()
                };
                let is_sep = next_word.is_empty()
                    || matches!(
                        next_word.as_str(),
                        "has"
                            | "missing"
                            | "player"
                            | "container"
                            | "ambient"
                            | "in"
                            | "npc"
                            | "with"
                            | "flag"
                            | "chance"
                            | "all"
                            | "any"
                    );
                if is_sep {
                    out.push(s[start..i].trim());
                    start = i + 1;
                }
            },
            _ => {},
        }
    }
    if start < s.len() {
        out.push(s[start..].trim());
    }
    out
}

fn parse_action_from_str(text: &str) -> Result<ActionAst, AstError> {
    let t = text.trim();
    if let Some(rest) = t.strip_prefix("do show ") {
        return Ok(ActionAst::Show(super::parser::unquote(rest.trim())));
    }
    if let Some(rest) = t.strip_prefix("do add wedge ") {
        // do add wedge "text" width <n> spinner <ident>
        let r = rest.trim();
        let (text, used) = parse_string_at(r).map_err(|_| AstError::Shape("add wedge missing or invalid quote"))?;
        let after = r[used..].trim_start();
        let after = after
            .strip_prefix("width ")
            .ok_or(AstError::Shape("add wedge missing 'width'"))?;
        let mut j = 0usize;
        while j < after.len() && after.as_bytes()[j].is_ascii_digit() {
            j += 1;
        }
        if j == 0 {
            return Err(AstError::Shape("add wedge missing width number"));
        }
        let width: usize = after[..j].parse().map_err(|_| AstError::Shape("invalid wedge width"))?;
        let after2 = after[j..].trim_start();
        let spinner = after2
            .strip_prefix("spinner ")
            .ok_or(AstError::Shape("add wedge missing 'spinner'"))?
            .trim()
            .to_string();
        return Ok(ActionAst::AddSpinnerWedge { spinner, width, text });
    }
    if let Some(rest) = t.strip_prefix("do add flag ") {
        return Ok(ActionAst::AddFlag(rest.trim().to_string()));
    }
    if let Some(rest) = t.strip_prefix("do add seq flag ") {
        // Syntax: do add seq flag <name> [limit <n>]
        let rest = rest.trim();
        if let Some((name, tail)) = rest.split_once(" limit ") {
            let end: u8 = tail
                .trim()
                .parse()
                .map_err(|_| AstError::Shape("invalid seq flag limit"))?;
            return Ok(ActionAst::AddSeqFlag {
                name: name.trim().to_string(),
                end: Some(end),
            });
        }
        return Ok(ActionAst::AddSeqFlag {
            name: rest.to_string(),
            end: None,
        });
    }
    if let Some(rest) = t.strip_prefix("do remove flag ") {
        return Ok(ActionAst::RemoveFlag(rest.trim().to_string()));
    }
    if let Some(rest) = t.strip_prefix("do reset flag ") {
        return Ok(ActionAst::ResetFlag(rest.trim().to_string()));
    }
    if let Some(rest) = t.strip_prefix("do advance flag ") {
        return Ok(ActionAst::AdvanceFlag(rest.trim().to_string()));
    }
    if let Some(rest) = t.strip_prefix("do replace item ") {
        let rest = rest.trim();
        if let Some((old_sym, new_sym)) = rest.split_once(" with ") {
            return Ok(ActionAst::ReplaceItem {
                old_sym: old_sym.trim().to_string(),
                new_sym: new_sym.trim().to_string(),
            });
        }
        return Err(AstError::Shape("replace item syntax"));
    }
    if let Some(rest) = t.strip_prefix("do replace drop item ") {
        let rest = rest.trim();
        if let Some((old_sym, new_sym)) = rest.split_once(" with ") {
            return Ok(ActionAst::ReplaceDropItem {
                old_sym: old_sym.trim().to_string(),
                new_sym: new_sym.trim().to_string(),
            });
        }
        return Err(AstError::Shape("replace drop item syntax"));
    }
    if let Some(rest) = t.strip_prefix("do spawn item ") {
        // format: <item> into room <room>
        let rest = rest.trim();
        if let Some((item, tail)) = rest.split_once(" into room ") {
            return Ok(ActionAst::SpawnItemIntoRoom {
                item: item.trim().to_string(),
                room: tail.trim().to_string(),
            });
        }
        if let Some((item, tail)) = rest.split_once(" into container ") {
            return Ok(ActionAst::SpawnItemInContainer {
                item: item.trim().to_string(),
                container: tail.trim().to_string(),
            });
        }
        if let Some((item, tail)) = rest.split_once(" in container ") {
            return Ok(ActionAst::SpawnItemInContainer {
                item: item.trim().to_string(),
                container: tail.trim().to_string(),
            });
        }
        if let Some(item) = rest.strip_suffix(" in inventory") {
            return Ok(ActionAst::SpawnItemInInventory(item.trim().to_string()));
        }
        if let Some(item) = rest.strip_suffix(" in current room") {
            return Ok(ActionAst::SpawnItemCurrentRoom(item.trim().to_string()));
        }
        return Err(AstError::Shape("spawn item syntax"));
    }
    if let Some(rest) = t.strip_prefix("do lock item ") {
        return Ok(ActionAst::LockItem(rest.trim().to_string()));
    }
    if let Some(rest) = t.strip_prefix("do unlock item ") {
        return Ok(ActionAst::UnlockItemAction(rest.trim().to_string()));
    }
    if let Some(rest) = t.strip_prefix("do set barred message from ") {
        // do set barred message from <exit_from> to <exit_to> "msg"
        let rest = rest.trim();
        if let Some((from, tail)) = rest.split_once(" to ") {
            let tail = tail.trim();
            // tail is: <exit_to> "message..."
            let mut parts = tail.splitn(2, ' ');
            let exit_to = parts
                .next()
                .ok_or(AstError::Shape("barred message missing exit_to"))?
                .to_string();
            let msg_part = parts
                .next()
                .ok_or(AstError::Shape("barred message missing message"))?
                .trim();
            let (msg, _used) =
                parse_string_at(msg_part).map_err(|_| AstError::Shape("barred message invalid quoted text"))?;
            return Ok(ActionAst::SetBarredMessage {
                exit_from: from.trim().to_string(),
                exit_to,
                msg,
            });
        }
        return Err(AstError::Shape("set barred message syntax"));
    }
    if let Some(rest) = t.strip_prefix("do lock exit from ") {
        if let Some((from, tail)) = rest.split_once(" direction ") {
            return Ok(ActionAst::LockExit {
                from_room: from.trim().to_string(),
                direction: tail.trim().to_string(),
            });
        }
    }
    if let Some(rest) = t.strip_prefix("do unlock exit from ") {
        if let Some((from, tail)) = rest.split_once(" direction ") {
            return Ok(ActionAst::UnlockExit {
                from_room: from.trim().to_string(),
                direction: tail.trim().to_string(),
            });
        }
    }
    if let Some(rest) = t.strip_prefix("do give item ") {
        // do give item <item> to player from npc <npc>
        let rest = rest.trim();
        if let Some((item, tail)) = rest.split_once(" to player from npc ") {
            return Ok(ActionAst::GiveItemToPlayer {
                item: item.trim().to_string(),
                npc: tail.trim().to_string(),
            });
        }
        return Err(AstError::Shape("give item to player syntax"));
    }
    if let Some(rest) = t.strip_prefix("do reveal exit from ") {
        // format: <from> to <to> direction <dir>
        if let Some((from, tail)) = rest.split_once(" to ") {
            if let Some((to, dir_tail)) = tail.split_once(" direction ") {
                return Ok(ActionAst::RevealExit {
                    exit_from: from.trim().to_string(),
                    exit_to: to.trim().to_string(),
                    direction: dir_tail.trim().to_string(),
                });
            }
        }
        return Err(AstError::Shape("reveal exit syntax"));
    }
    if let Some(rest) = t.strip_prefix("do push player to ") {
        return Ok(ActionAst::PushPlayerTo(rest.trim().to_string()));
    }
    if let Some(rest) = t.strip_prefix("do set item description ") {
        // format: <item> "text"
        let rest = rest.trim();
        if let Some(space) = rest.find(' ') {
            let item = &rest[..space];
            let txt = rest[space..].trim();
            let (text, _used) =
                parse_string_at(txt).map_err(|_| AstError::Shape("set item description missing or invalid quote"))?;
            return Ok(ActionAst::SetItemDescription {
                item: item.to_string(),
                text,
            });
        }
        return Err(AstError::Shape("set item description syntax"));
    }
    if let Some(rest) = t.strip_prefix("do npc says ") {
        // format: <npc> "quote"
        let rest = rest.trim();
        if let Some(space) = rest.find(' ') {
            let npc = &rest[..space];
            let txt = rest[space..].trim();
            let (quote, _used) =
                parse_string_at(txt).map_err(|_| AstError::Shape("npc says missing or invalid quote"))?;
            return Ok(ActionAst::NpcSays {
                npc: npc.to_string(),
                quote,
            });
        }
        return Err(AstError::Shape("npc says syntax"));
    }
    if let Some(rest) = t.strip_prefix("do npc random dialogue ") {
        return Ok(ActionAst::NpcSaysRandom {
            npc: rest.trim().to_string(),
        });
    }
    if let Some(rest) = t.strip_prefix("do npc refuse item ") {
        let rest = rest.trim();
        let mut parts = rest.splitn(2, ' ');
        let npc = parts
            .next()
            .ok_or(AstError::Shape("npc refuse item missing npc"))?
            .to_string();
        let reason_part = parts
            .next()
            .ok_or(AstError::Shape("npc refuse item missing reason"))?
            .trim();
        let (reason, _used) =
            parse_string_at(reason_part).map_err(|_| AstError::Shape("npc refuse missing or invalid quote"))?;
        return Ok(ActionAst::NpcRefuseItem { npc, reason });
    }
    if let Some(rest) = t.strip_prefix("do set npc state ") {
        // format: <npc> <state>
        let rest = rest.trim();
        if let Some(space) = rest.find(' ') {
            let npc = &rest[..space];
            let state = rest[space + 1..].trim();
            return Ok(ActionAst::SetNpcState {
                npc: npc.to_string(),
                state: state.to_string(),
            });
        }
        return Err(AstError::Shape("set npc state syntax"));
    }
    if let Some(rest) = t.strip_prefix("do deny read ") {
        let (msg, _used) =
            parse_string_at(rest.trim()).map_err(|_| AstError::Shape("deny read missing or invalid quote"))?;
        return Ok(ActionAst::DenyRead(msg));
    }
    if let Some(rest) = t.strip_prefix("do restrict item ") {
        return Ok(ActionAst::RestrictItem(rest.trim().to_string()));
    }
    if let Some(rest) = t.strip_prefix("do set container state ") {
        // do set container state <item> <state|none>
        let mut parts = rest.trim().split_whitespace();
        let item = parts
            .next()
            .ok_or(AstError::Shape("set container state missing item"))?
            .to_string();
        let state_tok = parts
            .next()
            .ok_or(AstError::Shape("set container state missing state"))?;
        let state = match state_tok {
            "none" => None,
            s => Some(s.to_string()),
        };
        return Ok(ActionAst::SetContainerState { item, state });
    }
    if let Some(rest) = t.strip_prefix("do spinner message ") {
        return Ok(ActionAst::SpinnerMessage {
            spinner: rest.trim().to_string(),
        });
    }
    // schedule actions are parsed at the block level in parse_actions_from_body
    if let Some(rest) = t.strip_prefix("do despawn item ") {
        return Ok(ActionAst::DespawnItem(rest.trim().to_string()));
    }
    if let Some(rest) = t.strip_prefix("do award points ") {
        let n: i64 = rest
            .trim()
            .parse()
            .map_err(|_| AstError::Shape("invalid points number"))?;
        return Ok(ActionAst::AwardPoints(n));
    }
    Err(AstError::Shape("unknown action"))
}

fn parse_actions_from_body(
    body: &str,
    source: &str,
    smap: &SourceMap,
    sets: &HashMap<String, Vec<String>>,
) -> Result<Vec<ActionAst>, AstError> {
    let mut out = Vec::new();
    let bytes = body.as_bytes();
    let mut i = 0usize;
    while i < bytes.len() {
        while i < bytes.len() && (bytes[i] as char).is_whitespace() {
            i += 1;
        }
        if i >= bytes.len() {
            break;
        }
        if bytes[i] as char == '#' {
            while i < bytes.len() && (bytes[i] as char) != '\n' {
                i += 1;
            }
            continue;
        }
        if body[i..].starts_with("do schedule in ") || body[i..].starts_with("do schedule on ") {
            let (actions, used) = parse_schedule_with_if_blocks(&body[i..], source, smap, sets)?;
            out.extend(actions);
            i += used;
            continue;
        }
        if body[i..].starts_with("do ") {
            let mut j = i;
            while j < bytes.len() && (bytes[j] as char) != '\n' {
                j += 1;
            }
            let line = body[i..j].trim_end();
            match parse_action_from_str(line) {
                Ok(a) => out.push(a),
                Err(AstError::Shape(m)) => {
                    let base = str_offset(source, body);
                    let abs = base + i;
                    let (line_no, col) = smap.line_col(abs);
                    let snippet = smap.line_snippet(line_no);
                    return Err(AstError::ShapeAt {
                        msg: m,
                        context: format!(
                            "line {line_no}, col {col}: {snippet}\n{}^",
                            " ".repeat(col.saturating_sub(1))
                        ),
                    });
                },
                Err(e) => return Err(e),
            }
            i = j;
            continue;
        }
        while i < bytes.len() && (bytes[i] as char) != '\n' {
            i += 1;
        }
    }
    Ok(out)
}

fn parse_schedule_action(
    text: &str,
    source: &str,
    smap: &SourceMap,
    sets: &HashMap<String, Vec<String>>,
) -> Result<(ActionAst, usize), AstError> {
    let s = text.trim_start();
    let (rest0, is_in) = if let Some(r) = s.strip_prefix("do schedule in ") {
        (r, true)
    } else if let Some(r) = s.strip_prefix("do schedule on ") {
        (r, false)
    } else {
        return Err(AstError::Shape("not a schedule action"));
    };
    // parse number
    let mut idx = 0usize;
    while idx < rest0.len() && rest0.as_bytes()[idx].is_ascii_digit() {
        idx += 1;
    }
    if idx == 0 {
        return Err(AstError::Shape("schedule missing number"));
    }
    let num: usize = rest0[..idx]
        .parse()
        .map_err(|_| AstError::Shape("invalid schedule number"))?;
    let rest1 = &rest0[idx..].trim_start();
    // Find the opening brace of the block and capture header between number and '{'
    let brace_pos = rest1.find('{').ok_or(AstError::Shape("schedule missing '{'"))?;
    let header = rest1[..brace_pos].trim();

    let mut on_false = None;
    let mut note = None;
    let mut cond: Option<ConditionAst> = None;

    if header.starts_with("if ") {
        // Conditional schedule path
        let hdr_after_if = &header[3..];
        let onfalse_pos = hdr_after_if.find(" onFalse ");
        let note_pos = hdr_after_if.find(" note ");
        let mut cond_end = hdr_after_if.len();
        if let Some(p) = onfalse_pos {
            cond_end = cond_end.min(p);
        }
        if let Some(p) = note_pos {
            cond_end = cond_end.min(p);
        }
        let cond_str = hdr_after_if[..cond_end].trim();
        let extras = hdr_after_if[cond_end..].trim();
        if let Some(idx) = extras.find("onFalse ") {
            let after = &extras[idx + 8..];
            if after.starts_with("cancel") {
                on_false = Some(OnFalseAst::Cancel);
            } else if after.starts_with("retryNextTurn") {
                on_false = Some(OnFalseAst::RetryNextTurn);
            } else if let Some(tail) = after.strip_prefix("retryAfter ") {
                let mut k = 0;
                while k < tail.len() && tail.as_bytes()[k].is_ascii_digit() {
                    k += 1;
                }
                if k == 0 {
                    return Err(AstError::Shape("retryAfter missing turns"));
                }
                let turns: usize = tail[..k]
                    .parse()
                    .map_err(|_| AstError::Shape("invalid retryAfter turns"))?;
                on_false = Some(OnFalseAst::RetryAfter { turns });
            }
        }
        // Note can appear anywhere in header; parse from full header too
        if let Some(n) = extract_note(header) {
            note = Some(n);
        }
        cond = Some(parse_condition_text(cond_str, sets)?);
    } else {
        // Unconditional schedule path; allow optional note in header
        if !header.is_empty() {
            if let Some(n) = extract_note(header) {
                note = Some(n);
            } else {
                // Unknown tokens in header
                // Be forgiving: ignore whitespace-only; otherwise error
                if !header.trim().is_empty() {
                    return Err(AstError::Shape(
                        "unexpected schedule header; expected 'if ...' or 'note \"...\"'",
                    ));
                }
            }
        }
    }

    // Extract block body
    let mut p = brace_pos + 1;
    let bytes2 = rest1.as_bytes();
    let mut depth = 1i32;
    while p < rest1.len() {
        let c = bytes2[p] as char;
        if c == '{' {
            depth += 1;
        } else if c == '}' {
            depth -= 1;
            if depth == 0 {
                break;
            }
        }
        p += 1;
    }
    if depth != 0 {
        return Err(AstError::Shape("schedule block not closed"));
    }
    let inner_body = &rest1[brace_pos + 1..p];
    let actions = parse_actions_from_body(inner_body, source, smap, sets)?;
    let consumed = s.len() - rest1[p + 1..].len();

    let act = match (is_in, cond) {
        (true, Some(c)) => ActionAst::ScheduleInIf {
            turns_ahead: num,
            condition: Box::new(c),
            on_false,
            actions,
            note,
        },
        (false, Some(c)) => ActionAst::ScheduleOnIf {
            on_turn: num,
            condition: Box::new(c),
            on_false,
            actions,
            note,
        },
        (true, None) => ActionAst::ScheduleIn {
            turns_ahead: num,
            actions,
            note,
        },
        (false, None) => ActionAst::ScheduleOn {
            on_turn: num,
            actions,
            note,
        },
    };
    Ok((act, consumed))
}

fn parse_schedule_with_if_blocks(
    text: &str,
    source: &str,
    smap: &SourceMap,
    sets: &HashMap<String, Vec<String>>,
) -> Result<(Vec<ActionAst>, usize), AstError> {
    // First, check if this schedule block contains if-blocks by looking at the body
    let s = text.trim_start();
    let (rest0, is_in) = if let Some(r) = s.strip_prefix("do schedule in ") {
        (r, true)
    } else if let Some(r) = s.strip_prefix("do schedule on ") {
        (r, false)
    } else {
        return Err(AstError::Shape("not a schedule action"));
    };

    // Parse number
    let mut idx = 0usize;
    while idx < rest0.len() && rest0.as_bytes()[idx].is_ascii_digit() {
        idx += 1;
    }
    if idx == 0 {
        return Err(AstError::Shape("schedule missing number"));
    }
    let num: usize = rest0[..idx]
        .parse()
        .map_err(|_| AstError::Shape("invalid schedule number"))?;
    let rest1 = &rest0[idx..].trim_start();

    // Find the opening brace of the block and capture header between number and '{'
    let brace_pos = rest1.find('{').ok_or(AstError::Shape("schedule missing '{'"))?;
    let header = rest1[..brace_pos].trim();

    // If there's already a condition in the header, just delegate to the regular parser
    if header.starts_with("if ") {
        return parse_schedule_action(text, source, smap, sets).map(|(act, used)| (vec![act], used));
    }

    // Parse note from header if present
    let note = if !header.is_empty() { extract_note(header) } else { None };

    // Extract block body
    let mut p = brace_pos + 1;
    let bytes2 = rest1.as_bytes();
    let mut depth = 1i32;
    while p < rest1.len() {
        let c = bytes2[p] as char;
        if c == '{' {
            depth += 1;
        } else if c == '}' {
            depth -= 1;
            if depth == 0 {
                break;
            }
        }
        p += 1;
    }
    if depth != 0 {
        return Err(AstError::Shape("schedule block not closed"));
    }
    let inner_body = &rest1[brace_pos + 1..p];
    let consumed = s.len() - rest1[p + 1..].len();

    // Check if the body actually contains if-statements
    if !inner_body.contains("if ") {
        // No if-statements, delegate to regular parser
        return parse_schedule_action(text, source, smap, sets).map(|(act, used)| (vec![act], used));
    }

    // Debug output

    // Parse the body and separate if-blocks from unconditional actions
    let mut result_actions = Vec::new();
    let mut unconditional_lines = Vec::new();

    let lines: Vec<&str> = inner_body.lines().collect();
    let mut i = 0;

    while i < lines.len() {
        let line = lines[i].trim();

        if line.is_empty() || line.starts_with('#') {
            i += 1;
            continue;
        }

        if line.starts_with("if ") {
            // Parse if block
            let mut if_condition = line[3..].trim();
            let mut j = i + 1;
            let mut brace_found = false;

            // Look for opening brace (might be on same line or next line)
            if let Some(brace_pos) = if_condition.find('{') {
                if_condition = &if_condition[..brace_pos].trim();
                brace_found = true;
            } else {
                // Look for brace on subsequent lines
                while j < lines.len() && !brace_found {
                    let next_line = lines[j].trim();
                    if next_line == "{" {
                        brace_found = true;
                        j += 1;
                        break;
                    }
                    j += 1;
                }
            }

            if !brace_found {
                return Err(AstError::Shape("if block missing opening brace"));
            }

            // Parse the condition
            let condition = parse_condition_text(if_condition, sets)?;

            // Collect the body of the if block
            let mut if_body_lines = Vec::new();
            let mut brace_count = 1;

            while j < lines.len() && brace_count > 0 {
                let block_line = lines[j];
                for ch in block_line.chars() {
                    if ch == '{' {
                        brace_count += 1;
                    } else if ch == '}' {
                        brace_count -= 1;
                    }
                }
                if brace_count > 0 {
                    if_body_lines.push(block_line);
                }
                j += 1;
            }

            // Parse actions from the if body
            let if_body_text = if_body_lines.join("\n");
            let if_actions = parse_actions_from_body(&if_body_text, source, smap, sets)?;

            // Create conditional schedule action
            let schedule_action = match is_in {
                true => ActionAst::ScheduleInIf {
                    turns_ahead: num,
                    condition: Box::new(condition),
                    on_false: Some(OnFalseAst::Cancel), // Default policy
                    actions: if_actions,
                    note: note.clone(),
                },
                false => ActionAst::ScheduleOnIf {
                    on_turn: num,
                    condition: Box::new(condition),
                    on_false: Some(OnFalseAst::Cancel), // Default policy
                    actions: if_actions,
                    note: note.clone(),
                },
            };
            result_actions.push(schedule_action);
            i = j;
            continue;
        }

        // Regular do line
        if line.starts_with("do ") && !line.starts_with("do schedule") {
            unconditional_lines.push(line);
        }

        i += 1;
    }

    // If we have unconditional actions, create an unconditional schedule action
    if !unconditional_lines.is_empty() {
        let mut unconditional_actions = Vec::new();
        for line in unconditional_lines {
            let action = parse_action_from_str(line)?;
            unconditional_actions.push(action);
        }

        let schedule_action = match is_in {
            true => ActionAst::ScheduleIn {
                turns_ahead: num,
                actions: unconditional_actions,
                note: note.clone(),
            },
            false => ActionAst::ScheduleOn {
                on_turn: num,
                actions: unconditional_actions,
                note: note.clone(),
            },
        };
        result_actions.push(schedule_action);
    }

    Ok((result_actions, consumed))
}

#[allow(dead_code)]
fn strip_leading_ws_and_comments(s: &str) -> &str {
    let mut i = 0usize;
    let bytes = s.as_bytes();
    while i < bytes.len() {
        while i < bytes.len() && (bytes[i] as char).is_whitespace() {
            i += 1;
        }
        if i >= bytes.len() {
            break;
        }
        if bytes[i] as char == '#' {
            while i < bytes.len() && (bytes[i] as char) != '\n' {
                i += 1;
            }
            continue;
        }
        break;
    }
    &s[i..]
}

// ---------- Error mapping helpers ----------
struct SourceMap {
    line_starts: Vec<usize>,
    src: String,
}
impl SourceMap {
    fn new(source: &str) -> Self {
        let mut starts = vec![0usize];
        for (i, ch) in source.char_indices() {
            if ch == '\n' {
                starts.push(i + 1);
            }
        }
        Self {
            line_starts: starts,
            src: source.to_string(),
        }
    }
    fn line_col(&self, offset: usize) -> (usize, usize) {
        let idx = match self.line_starts.binary_search(&offset) {
            Ok(i) => i,
            Err(i) => i.saturating_sub(1),
        };
        let line_start = *self.line_starts.get(idx).unwrap_or(&0);
        let line_no = idx + 1;
        let col = offset.saturating_sub(line_start) + 1;
        (line_no, col)
    }
    fn line_snippet(&self, line_no: usize) -> String {
        let start = *self.line_starts.get(line_no - 1).unwrap_or(&0);
        let end = *self.line_starts.get(line_no).unwrap_or(&self.src.len());
        self.src[start..end].trim_end_matches(['\r', '\n']).to_string()
    }
}

fn str_offset(full: &str, slice: &str) -> usize {
    (slice.as_ptr() as usize) - (full.as_ptr() as usize)
}

fn extract_note(header: &str) -> Option<String> {
    if let Some(idx) = header.find("note ") {
        let after = &header[idx + 5..];
        let trimmed = after.trim_start();
        if let Ok((n, _used)) = parse_string_at(trimmed) {
            return Some(n);
        }
    }
    None
}

#[cfg(test)]
mod tests {
    use super::*;

    #[test]
    fn braces_in_strings_dont_break_body_scan() {
        let src = r#"
trigger "brace text" when always {
    do show "Shiny {curly} braces"
}
"#;
        parse_trigger(src).expect("should parse");
    }

    #[test]
    fn braces_in_comments_dont_break_body_scan() {
        let src = r#"
trigger "comment braces" when always {
    # { not a block } in comment
    do show "ok"
}
"#;
        parse_trigger(src).expect("should parse");
    }

    #[test]
    fn quoted_strings_support_common_escapes() {
        let src = r#"
trigger "He said:\n\"hi\"" when always {
    do show "Line1\nLine2"
    do npc says gonk "She replied: \"no\""
}
"#;
        let ast = parse_trigger(src).expect("parse ok");
        assert!(ast.name.contains('\n'));
        assert!(ast.name.contains('"'));
        // show contains a newline
        match &ast.actions[0] {
            ActionAst::Show(s) => {
                assert!(s.contains('\n'));
                assert_eq!(s, "Line1\nLine2");
            },
            _ => panic!("expected show"),
        }
        // npc says contains a quote
        match &ast.actions[1] {
            ActionAst::NpcSays { npc, quote } => {
                assert_eq!(npc, "gonk");
                assert!(quote.contains('"'));
            },
            _ => panic!("expected npc says"),
        }
        // TOML may re-escape newlines or include them directly; just ensure both parts appear
        let toml = crate::compile_trigger_to_toml(&ast).expect("compile ok");
        assert!(toml.contains("Line1"));
        assert!(toml.contains("Line2"));
    }

    #[test]
    fn schedule_note_supports_escapes() {
        let src = r#"
trigger "note escapes" when always {
  do schedule in 1 note "lineA\nlineB" {
    do show "ok"
  }
}
"#;
        let ast = parse_trigger(src).expect("parse ok");
        let t = crate::compile_trigger_to_toml(&ast).expect("compile ok");
        assert!(t.contains("lineA"));
        assert!(t.contains("lineB"));
    }

    #[test]
    fn raw_string_with_hash_quotes() {
        let src = "trigger r#\"raw name with \"quotes\"\"# when always {\n  do show r#\"He said \"hi\"\"#\n}\n";
        let asts = super::parse_program(src).expect("parse ok");
        assert!(!asts.is_empty());
        // Ensure value with embedded quotes is preserved (serializer may re-escape)
        let toml = crate::compile_trigger_to_toml(&asts[0]).expect("compile ok");
        assert!(toml.contains("He said"));
        assert!(toml.contains("hi"));
    }

    #[test]
    fn string_literals_preserve_utf8_characters() {
        let s = "\"Pilgrims Welcome – Pancakes\"";
        let parsed = parse_string(s).expect("parse ok");
        assert_eq!(parsed, "Pilgrims Welcome – Pancakes");

        let s2 = "\"It’s fine\"";
        let parsed2 = parse_string(s2).expect("parse ok");
        assert_eq!(parsed2, "It’s fine");
    }

    #[test]
    fn reserved_keywords_are_excluded_from_ident() {
        // Using a keyword as an identifier should fail to parse
        let src = r#"
trigger "bad ident" when enter room trigger {
  do show "won't get here"
}
"#;
        let err = parse_trigger(src).expect_err("expected parse failure");
        match err {
            AstError::Pest(_) | AstError::Shape(_) | AstError::ShapeAt { .. } => {},
        }
    }
}<|MERGE_RESOLUTION|>--- conflicted
+++ resolved
@@ -2,13 +2,10 @@
 use pest_derive::Parser as PestParser;
 
 use crate::{
-<<<<<<< HEAD
+
     ActionAst, ConditionAst, ContainerStateAst, GoalAst, GoalConditionAst, GoalGroupAst, ItemAbilityAst, ItemAst,
-    ItemLocationAst, OnFalseAst, RoomAst, TriggerAst,
-=======
-    ActionAst, ConditionAst, ContainerStateAst, ItemAbilityAst, ItemAst, ItemLocationAst, OnFalseAst, RoomAst,
-    SpinnerAst, SpinnerWedgeAst, TriggerAst,
->>>>>>> d8c32413
+    ItemLocationAst, OnFalseAst, RoomAst, TriggerAst,SpinnerAst, SpinnerWedgeAst, 
+
 };
 use std::collections::HashMap;
 
@@ -950,7 +947,6 @@
     Ok(items)
 }
 
-<<<<<<< HEAD
 /// Parse goals from a source file using a simple line-based parser.
 pub fn parse_goals(source: &str) -> Result<Vec<GoalAst>, AstError> {
     struct GoalBuilder {
@@ -1033,12 +1029,12 @@
         });
     }
     Ok(goals)
-=======
+
 /// Parse only spinners from a source (helper/testing).
 pub fn parse_spinners(source: &str) -> Result<Vec<SpinnerAst>, AstError> {
     let (_, _, _, spinners) = parse_program_full(source)?;
     Ok(spinners)
->>>>>>> d8c32413
+
 }
 
 fn unquote(s: &str) -> String {
